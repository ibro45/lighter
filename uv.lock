version = 1
requires-python = ">=3.10, <4"
resolution-markers = [
    "python_full_version < '3.11'",
    "python_full_version == '3.11.*'",
    "python_full_version == '3.12.*'",
    "python_full_version >= '3.13'",
]

[[package]]
name = "absl-py"
version = "2.1.0"
source = { registry = "https://pypi.org/simple" }
sdist = { url = "https://files.pythonhosted.org/packages/7a/8f/fc001b92ecc467cc32ab38398bd0bfb45df46e7523bf33c2ad22a505f06e/absl-py-2.1.0.tar.gz", hash = "sha256:7820790efbb316739cde8b4e19357243fc3608a152024288513dd968d7d959ff", size = 118055 }
wheels = [
    { url = "https://files.pythonhosted.org/packages/a2/ad/e0d3c824784ff121c03cc031f944bc7e139a8f1870ffd2845cc2dd76f6c4/absl_py-2.1.0-py3-none-any.whl", hash = "sha256:526a04eadab8b4ee719ce68f204172ead1027549089702d99b9059f129ff1308", size = 133706 },
]

[[package]]
name = "aenum"
version = "3.1.15"
source = { registry = "https://pypi.org/simple" }
sdist = { url = "https://files.pythonhosted.org/packages/d0/f8/33e75863394f42e429bb553e05fda7c59763f0fd6848de847a25b3fbccf6/aenum-3.1.15.tar.gz", hash = "sha256:8cbd76cd18c4f870ff39b24284d3ea028fbe8731a58df3aa581e434c575b9559", size = 134730 }
wheels = [
    { url = "https://files.pythonhosted.org/packages/d0/fa/ca0c66b388624ba9dbbf35aab3a9f326bfdf5e56a7237fe8f1b600da6864/aenum-3.1.15-py3-none-any.whl", hash = "sha256:e0dfaeea4c2bd362144b87377e2c61d91958c5ed0b4daf89cb6f45ae23af6288", size = 137633 },
]

[[package]]
name = "aiohappyeyeballs"
version = "2.4.0"
source = { registry = "https://pypi.org/simple" }
sdist = { url = "https://files.pythonhosted.org/packages/2d/f7/22bba300a16fd1cad99da1a23793fe43963ee326d012fdf852d0b4035955/aiohappyeyeballs-2.4.0.tar.gz", hash = "sha256:55a1714f084e63d49639800f95716da97a1f173d46a16dfcfda0016abb93b6b2", size = 16786 }
wheels = [
    { url = "https://files.pythonhosted.org/packages/18/b6/58ea188899950d759a837f9a58b2aee1d1a380ea4d6211ce9b1823748851/aiohappyeyeballs-2.4.0-py3-none-any.whl", hash = "sha256:7ce92076e249169a13c2f49320d1967425eaf1f407522d707d59cac7628d62bd", size = 12155 },
]

[[package]]
name = "aiohttp"
version = "3.10.5"
source = { registry = "https://pypi.org/simple" }
dependencies = [
    { name = "aiohappyeyeballs" },
    { name = "aiosignal" },
    { name = "async-timeout", marker = "python_full_version < '3.11'" },
    { name = "attrs" },
    { name = "frozenlist" },
    { name = "multidict" },
    { name = "yarl" },
]
sdist = { url = "https://files.pythonhosted.org/packages/ca/28/ca549838018140b92a19001a8628578b0f2a3b38c16826212cc6f706e6d4/aiohttp-3.10.5.tar.gz", hash = "sha256:f071854b47d39591ce9a17981c46790acb30518e2f83dfca8db2dfa091178691", size = 7524360 }
wheels = [
    { url = "https://files.pythonhosted.org/packages/c0/4a/b27dd9b88fe22dde88742b341fd10251746a6ffcfe1c0b8b15b4a8cbd7c1/aiohttp-3.10.5-cp310-cp310-macosx_10_9_universal2.whl", hash = "sha256:18a01eba2574fb9edd5f6e5fb25f66e6ce061da5dab5db75e13fe1558142e0a3", size = 587010 },
    { url = "https://files.pythonhosted.org/packages/de/a9/0f7e2b71549c9d641086c423526ae7a10de3b88d03ba104a3df153574d0d/aiohttp-3.10.5-cp310-cp310-macosx_10_9_x86_64.whl", hash = "sha256:94fac7c6e77ccb1ca91e9eb4cb0ac0270b9fb9b289738654120ba8cebb1189c6", size = 397698 },
    { url = "https://files.pythonhosted.org/packages/3b/52/26baa486e811c25b0cd16a494038260795459055568713f841e78f016481/aiohttp-3.10.5-cp310-cp310-macosx_11_0_arm64.whl", hash = "sha256:2f1f1c75c395991ce9c94d3e4aa96e5c59c8356a15b1c9231e783865e2772699", size = 389052 },
    { url = "https://files.pythonhosted.org/packages/33/df/71ba374a3e925539cb2f6e6d4f5326e7b6b200fabbe1b3cc5e6368f07ce7/aiohttp-3.10.5-cp310-cp310-manylinux_2_17_aarch64.manylinux2014_aarch64.whl", hash = "sha256:4f7acae3cf1a2a2361ec4c8e787eaaa86a94171d2417aae53c0cca6ca3118ff6", size = 1248615 },
    { url = "https://files.pythonhosted.org/packages/67/02/bb89c1eba08a27fc844933bee505d63d480caf8e2816c06961d2941cd128/aiohttp-3.10.5-cp310-cp310-manylinux_2_17_ppc64le.manylinux2014_ppc64le.whl", hash = "sha256:94c4381ffba9cc508b37d2e536b418d5ea9cfdc2848b9a7fea6aebad4ec6aac1", size = 1282930 },
    { url = "https://files.pythonhosted.org/packages/db/36/07d8cfcc37f39c039f93a4210cc71dadacca003609946c63af23659ba656/aiohttp-3.10.5-cp310-cp310-manylinux_2_17_s390x.manylinux2014_s390x.whl", hash = "sha256:c31ad0c0c507894e3eaa843415841995bf8de4d6b2d24c6e33099f4bc9fc0d4f", size = 1317250 },
    { url = "https://files.pythonhosted.org/packages/9a/44/cabeac994bef8ba521b552ae996928afc6ee1975a411385a07409811b01f/aiohttp-3.10.5-cp310-cp310-manylinux_2_17_x86_64.manylinux2014_x86_64.whl", hash = "sha256:0912b8a8fadeb32ff67a3ed44249448c20148397c1ed905d5dac185b4ca547bb", size = 1243212 },
    { url = "https://files.pythonhosted.org/packages/5a/11/23f1e31f5885ac72be52fd205981951dd2e4c87c5b1487cf82fde5bbd46c/aiohttp-3.10.5-cp310-cp310-manylinux_2_5_i686.manylinux1_i686.manylinux_2_17_i686.manylinux2014_i686.whl", hash = "sha256:0d93400c18596b7dc4794d48a63fb361b01a0d8eb39f28800dc900c8fbdaca91", size = 1213401 },
    { url = "https://files.pythonhosted.org/packages/3f/e7/6e69a0b0d896fbaf1192d492db4c21688e6c0d327486da610b0e8195bcc9/aiohttp-3.10.5-cp310-cp310-musllinux_1_2_aarch64.whl", hash = "sha256:d00f3c5e0d764a5c9aa5a62d99728c56d455310bcc288a79cab10157b3af426f", size = 1212450 },
    { url = "https://files.pythonhosted.org/packages/a9/7f/a42f51074c723ea848254946aec118f1e59914a639dc8ba20b0c9247c195/aiohttp-3.10.5-cp310-cp310-musllinux_1_2_i686.whl", hash = "sha256:d742c36ed44f2798c8d3f4bc511f479b9ceef2b93f348671184139e7d708042c", size = 1211324 },
    { url = "https://files.pythonhosted.org/packages/d5/43/c2f9d2f588ccef8f028f0a0c999b5ceafecbda50b943313faee7e91f3e03/aiohttp-3.10.5-cp310-cp310-musllinux_1_2_ppc64le.whl", hash = "sha256:814375093edae5f1cb31e3407997cf3eacefb9010f96df10d64829362ae2df69", size = 1266838 },
    { url = "https://files.pythonhosted.org/packages/c1/a7/ff9f067ecb06896d859e4f2661667aee4bd9c616689599ff034b63cbd9d7/aiohttp-3.10.5-cp310-cp310-musllinux_1_2_s390x.whl", hash = "sha256:8224f98be68a84b19f48e0bdc14224b5a71339aff3a27df69989fa47d01296f3", size = 1285301 },
    { url = "https://files.pythonhosted.org/packages/9a/e3/dd56bb4c67d216046ce61d98dec0f3023043f1de48f561df1bf93dd47aea/aiohttp-3.10.5-cp310-cp310-musllinux_1_2_x86_64.whl", hash = "sha256:d9a487ef090aea982d748b1b0d74fe7c3950b109df967630a20584f9a99c0683", size = 1235806 },
    { url = "https://files.pythonhosted.org/packages/a7/64/90dcd42ac21927a49ba4140b2e4d50e1847379427ef6c43eb338ef9960e3/aiohttp-3.10.5-cp310-cp310-win32.whl", hash = "sha256:d9ef084e3dc690ad50137cc05831c52b6ca428096e6deb3c43e95827f531d5ef", size = 360162 },
    { url = "https://files.pythonhosted.org/packages/f3/45/145d8b4853fc92c0c8509277642767e7726a085e390ce04353dc68b0f5b5/aiohttp-3.10.5-cp310-cp310-win_amd64.whl", hash = "sha256:66bf9234e08fe561dccd62083bf67400bdbf1c67ba9efdc3dac03650e97c6088", size = 379173 },
    { url = "https://files.pythonhosted.org/packages/f1/90/54ccb1e4eadfb6c95deff695582453f6208584431d69bf572782e9ae542b/aiohttp-3.10.5-cp311-cp311-macosx_10_9_universal2.whl", hash = "sha256:8c6a4e5e40156d72a40241a25cc226051c0a8d816610097a8e8f517aeacd59a2", size = 586455 },
    { url = "https://files.pythonhosted.org/packages/c3/7a/95e88c02756e7e718f054e1bb3ec6ad5d0ee4a2ca2bb1768c5844b3de30a/aiohttp-3.10.5-cp311-cp311-macosx_10_9_x86_64.whl", hash = "sha256:2c634a3207a5445be65536d38c13791904fda0748b9eabf908d3fe86a52941cf", size = 397255 },
    { url = "https://files.pythonhosted.org/packages/07/4f/767387b39990e1ee9aba8ce642abcc286d84d06e068dc167dab983898f18/aiohttp-3.10.5-cp311-cp311-macosx_11_0_arm64.whl", hash = "sha256:4aff049b5e629ef9b3e9e617fa6e2dfeda1bf87e01bcfecaf3949af9e210105e", size = 388973 },
    { url = "https://files.pythonhosted.org/packages/61/46/0df41170a4d228c07b661b1ba9d87101d99a79339dc93b8b1183d8b20545/aiohttp-3.10.5-cp311-cp311-manylinux_2_17_aarch64.manylinux2014_aarch64.whl", hash = "sha256:1942244f00baaacaa8155eca94dbd9e8cc7017deb69b75ef67c78e89fdad3c77", size = 1326126 },
    { url = "https://files.pythonhosted.org/packages/af/20/da0d65e07ce49d79173fed41598f487a0a722e87cfbaa8bb7e078a7c1d39/aiohttp-3.10.5-cp311-cp311-manylinux_2_17_ppc64le.manylinux2014_ppc64le.whl", hash = "sha256:e04a1f2a65ad2f93aa20f9ff9f1b672bf912413e5547f60749fa2ef8a644e061", size = 1364538 },
    { url = "https://files.pythonhosted.org/packages/aa/20/b59728405114e57541ba9d5b96033e69d004e811ded299537f74237629ca/aiohttp-3.10.5-cp311-cp311-manylinux_2_17_s390x.manylinux2014_s390x.whl", hash = "sha256:7f2bfc0032a00405d4af2ba27f3c429e851d04fad1e5ceee4080a1c570476697", size = 1399896 },
    { url = "https://files.pythonhosted.org/packages/2a/92/006690c31b830acbae09d2618e41308fe4c81c0679b3b33a3af859e0b7bf/aiohttp-3.10.5-cp311-cp311-manylinux_2_17_x86_64.manylinux2014_x86_64.whl", hash = "sha256:424ae21498790e12eb759040bbb504e5e280cab64693d14775c54269fd1d2bb7", size = 1312914 },
    { url = "https://files.pythonhosted.org/packages/d4/71/1a253ca215b6c867adbd503f1e142117527ea8775e65962bc09b2fad1d2c/aiohttp-3.10.5-cp311-cp311-manylinux_2_5_i686.manylinux1_i686.manylinux_2_17_i686.manylinux2014_i686.whl", hash = "sha256:975218eee0e6d24eb336d0328c768ebc5d617609affaca5dbbd6dd1984f16ed0", size = 1271301 },
    { url = "https://files.pythonhosted.org/packages/0a/ab/5d1d9ff9ce6cce8fa54774d0364e64a0f3cd50e512ff09082ced8e5217a1/aiohttp-3.10.5-cp311-cp311-musllinux_1_2_aarch64.whl", hash = "sha256:4120d7fefa1e2d8fb6f650b11489710091788de554e2b6f8347c7a20ceb003f5", size = 1291652 },
    { url = "https://files.pythonhosted.org/packages/75/5f/f90510ea954b9ae6e7a53d2995b97a3e5c181110fdcf469bc9238445871d/aiohttp-3.10.5-cp311-cp311-musllinux_1_2_i686.whl", hash = "sha256:b90078989ef3fc45cf9221d3859acd1108af7560c52397ff4ace8ad7052a132e", size = 1286289 },
    { url = "https://files.pythonhosted.org/packages/be/9e/1f523414237798660921817c82b9225a363af436458caf584d2fa6a2eb4a/aiohttp-3.10.5-cp311-cp311-musllinux_1_2_ppc64le.whl", hash = "sha256:ba5a8b74c2a8af7d862399cdedce1533642fa727def0b8c3e3e02fcb52dca1b1", size = 1341848 },
    { url = "https://files.pythonhosted.org/packages/f6/36/443472ddaa85d7d80321fda541d9535b23ecefe0bf5792cc3955ea635190/aiohttp-3.10.5-cp311-cp311-musllinux_1_2_s390x.whl", hash = "sha256:02594361128f780eecc2a29939d9dfc870e17b45178a867bf61a11b2a4367277", size = 1361619 },
    { url = "https://files.pythonhosted.org/packages/19/f6/3ecbac0bc4359c7d7ba9e85c6b10f57e20edaf1f97751ad2f892db231ad0/aiohttp-3.10.5-cp311-cp311-musllinux_1_2_x86_64.whl", hash = "sha256:8fb4fc029e135859f533025bc82047334e24b0d489e75513144f25408ecaf058", size = 1320869 },
    { url = "https://files.pythonhosted.org/packages/34/7e/ed74ffb36e3a0cdec1b05d8fbaa29cb532371d5a20058b3a8052fc90fe7c/aiohttp-3.10.5-cp311-cp311-win32.whl", hash = "sha256:e1ca1ef5ba129718a8fc827b0867f6aa4e893c56eb00003b7367f8a733a9b072", size = 359271 },
    { url = "https://files.pythonhosted.org/packages/98/1b/718901f04bc8c886a742be9e83babb7b93facabf7c475cc95e2b3ab80b4d/aiohttp-3.10.5-cp311-cp311-win_amd64.whl", hash = "sha256:349ef8a73a7c5665cca65c88ab24abe75447e28aa3bc4c93ea5093474dfdf0ff", size = 379143 },
    { url = "https://files.pythonhosted.org/packages/d9/1c/74f9dad4a2fc4107e73456896283d915937f48177b99867b63381fadac6e/aiohttp-3.10.5-cp312-cp312-macosx_10_9_universal2.whl", hash = "sha256:305be5ff2081fa1d283a76113b8df7a14c10d75602a38d9f012935df20731487", size = 583468 },
    { url = "https://files.pythonhosted.org/packages/12/29/68d090551f2b58ce76c2b436ced8dd2dfd32115d41299bf0b0c308a5483c/aiohttp-3.10.5-cp312-cp312-macosx_10_9_x86_64.whl", hash = "sha256:3a1c32a19ee6bbde02f1cb189e13a71b321256cc1d431196a9f824050b160d5a", size = 394066 },
    { url = "https://files.pythonhosted.org/packages/8f/f7/971f88b4cdcaaa4622925ba7d86de47b48ec02a9040a143514b382f78da4/aiohttp-3.10.5-cp312-cp312-macosx_11_0_arm64.whl", hash = "sha256:61645818edd40cc6f455b851277a21bf420ce347baa0b86eaa41d51ef58ba23d", size = 389098 },
    { url = "https://files.pythonhosted.org/packages/f1/5a/fe3742efdce551667b2ddf1158b27c5b8eb1edc13d5e14e996e52e301025/aiohttp-3.10.5-cp312-cp312-manylinux_2_17_aarch64.manylinux2014_aarch64.whl", hash = "sha256:6c225286f2b13bab5987425558baa5cbdb2bc925b2998038fa028245ef421e75", size = 1332742 },
    { url = "https://files.pythonhosted.org/packages/1a/52/a25c0334a1845eb4967dff279151b67ca32a948145a5812ed660ed900868/aiohttp-3.10.5-cp312-cp312-manylinux_2_17_ppc64le.manylinux2014_ppc64le.whl", hash = "sha256:8ba01ebc6175e1e6b7275c907a3a36be48a2d487549b656aa90c8a910d9f3178", size = 1372134 },
    { url = "https://files.pythonhosted.org/packages/96/3d/33c1d8efc2d8ec36bff9a8eca2df9fdf8a45269c6e24a88e74f2aa4f16bd/aiohttp-3.10.5-cp312-cp312-manylinux_2_17_s390x.manylinux2014_s390x.whl", hash = "sha256:8eaf44ccbc4e35762683078b72bf293f476561d8b68ec8a64f98cf32811c323e", size = 1414413 },
    { url = "https://files.pythonhosted.org/packages/64/74/0f1ddaa5f0caba1d946f0dd0c31f5744116e4a029beec454ec3726d3311f/aiohttp-3.10.5-cp312-cp312-manylinux_2_17_x86_64.manylinux2014_x86_64.whl", hash = "sha256:b1c43eb1ab7cbf411b8e387dc169acb31f0ca0d8c09ba63f9eac67829585b44f", size = 1328107 },
    { url = "https://files.pythonhosted.org/packages/0a/32/c10118f0ad50e4093227234f71fd0abec6982c29367f65f32ee74ed652c4/aiohttp-3.10.5-cp312-cp312-manylinux_2_5_i686.manylinux1_i686.manylinux_2_17_i686.manylinux2014_i686.whl", hash = "sha256:de7a5299827253023c55ea549444e058c0eb496931fa05d693b95140a947cb73", size = 1280126 },
    { url = "https://files.pythonhosted.org/packages/c6/c9/77e3d648d97c03a42acfe843d03e97be3c5ef1b4d9de52e5bd2d28eed8e7/aiohttp-3.10.5-cp312-cp312-musllinux_1_2_aarch64.whl", hash = "sha256:4790f0e15f00058f7599dab2b206d3049d7ac464dc2e5eae0e93fa18aee9e7bf", size = 1292660 },
    { url = "https://files.pythonhosted.org/packages/7e/5d/99c71f8e5c8b64295be421b4c42d472766b263a1fe32e91b64bf77005bf2/aiohttp-3.10.5-cp312-cp312-musllinux_1_2_i686.whl", hash = "sha256:44b324a6b8376a23e6ba25d368726ee3bc281e6ab306db80b5819999c737d820", size = 1300988 },
    { url = "https://files.pythonhosted.org/packages/8f/2c/76d2377dd947f52fbe8afb19b18a3b816d66c7966755c04030f93b1f7b2d/aiohttp-3.10.5-cp312-cp312-musllinux_1_2_ppc64le.whl", hash = "sha256:0d277cfb304118079e7044aad0b76685d30ecb86f83a0711fc5fb257ffe832ca", size = 1339268 },
    { url = "https://files.pythonhosted.org/packages/fd/e6/3d9d935cc705d57ed524d82ec5d6b678a53ac1552720ae41282caa273584/aiohttp-3.10.5-cp312-cp312-musllinux_1_2_s390x.whl", hash = "sha256:54d9ddea424cd19d3ff6128601a4a4d23d54a421f9b4c0fff740505813739a91", size = 1366993 },
    { url = "https://files.pythonhosted.org/packages/fe/c2/f7eed4d602f3f224600d03ab2e1a7734999b0901b1c49b94dc5891340433/aiohttp-3.10.5-cp312-cp312-musllinux_1_2_x86_64.whl", hash = "sha256:4f1c9866ccf48a6df2b06823e6ae80573529f2af3a0992ec4fe75b1a510df8a6", size = 1329459 },
    { url = "https://files.pythonhosted.org/packages/ce/8f/27f205b76531fc592abe29e1ad265a16bf934a9f609509c02d765e6a8055/aiohttp-3.10.5-cp312-cp312-win32.whl", hash = "sha256:dc4826823121783dccc0871e3f405417ac116055bf184ac04c36f98b75aacd12", size = 356968 },
    { url = "https://files.pythonhosted.org/packages/39/8c/4f6c0b2b3629f6be6c81ab84d9d577590f74f01d4412bfc4067958eaa1e1/aiohttp-3.10.5-cp312-cp312-win_amd64.whl", hash = "sha256:22c0a23a3b3138a6bf76fc553789cb1a703836da86b0f306b6f0dc1617398abc", size = 377650 },
    { url = "https://files.pythonhosted.org/packages/7b/b9/03b4327897a5b5d29338fa9b514f1c2f66a3e4fc88a4e40fad478739314d/aiohttp-3.10.5-cp313-cp313-macosx_10_13_universal2.whl", hash = "sha256:7f6b639c36734eaa80a6c152a238242bedcee9b953f23bb887e9102976343092", size = 576994 },
    { url = "https://files.pythonhosted.org/packages/67/1b/20c2e159cd07b8ed6dde71c2258233902fdf415b2fe6174bd2364ba63107/aiohttp-3.10.5-cp313-cp313-macosx_10_13_x86_64.whl", hash = "sha256:f29930bc2921cef955ba39a3ff87d2c4398a0394ae217f41cb02d5c26c8b1b77", size = 390684 },
    { url = "https://files.pythonhosted.org/packages/4d/6b/ff83b34f157e370431d8081c5d1741963f4fb12f9aaddb2cacbf50305225/aiohttp-3.10.5-cp313-cp313-macosx_11_0_arm64.whl", hash = "sha256:f489a2c9e6455d87eabf907ac0b7d230a9786be43fbe884ad184ddf9e9c1e385", size = 386176 },
    { url = "https://files.pythonhosted.org/packages/4d/a1/6e92817eb657de287560962df4959b7ddd22859c4b23a0309e2d3de12538/aiohttp-3.10.5-cp313-cp313-manylinux_2_17_aarch64.manylinux2014_aarch64.whl", hash = "sha256:123dd5b16b75b2962d0fff566effb7a065e33cd4538c1692fb31c3bda2bfb972", size = 1303310 },
    { url = "https://files.pythonhosted.org/packages/04/29/200518dc7a39c30ae6d5bc232d7207446536e93d3d9299b8e95db6e79c54/aiohttp-3.10.5-cp313-cp313-manylinux_2_17_ppc64le.manylinux2014_ppc64le.whl", hash = "sha256:b98e698dc34966e5976e10bbca6d26d6724e6bdea853c7c10162a3235aba6e16", size = 1340445 },
    { url = "https://files.pythonhosted.org/packages/8e/20/53f7bba841ba7b5bb5dea580fea01c65524879ba39cb917d08c845524717/aiohttp-3.10.5-cp313-cp313-manylinux_2_17_s390x.manylinux2014_s390x.whl", hash = "sha256:c3b9162bab7e42f21243effc822652dc5bb5e8ff42a4eb62fe7782bcbcdfacf6", size = 1385121 },
    { url = "https://files.pythonhosted.org/packages/f1/b4/d99354ad614c48dd38fb1ee880a1a54bd9ab2c3bcad3013048d4a1797d3a/aiohttp-3.10.5-cp313-cp313-manylinux_2_17_x86_64.manylinux2014_x86_64.whl", hash = "sha256:1923a5c44061bffd5eebeef58cecf68096e35003907d8201a4d0d6f6e387ccaa", size = 1299669 },
    { url = "https://files.pythonhosted.org/packages/51/39/ca1de675f2a5729c71c327e52ac6344e63f036bd37281686ae5c3fb13bfb/aiohttp-3.10.5-cp313-cp313-manylinux_2_5_i686.manylinux1_i686.manylinux_2_17_i686.manylinux2014_i686.whl", hash = "sha256:d55f011da0a843c3d3df2c2cf4e537b8070a419f891c930245f05d329c4b0689", size = 1252638 },
    { url = "https://files.pythonhosted.org/packages/54/cf/a3ae7ff43138422d477348e309ef8275779701bf305ff6054831ef98b782/aiohttp-3.10.5-cp313-cp313-musllinux_1_2_aarch64.whl", hash = "sha256:afe16a84498441d05e9189a15900640a2d2b5e76cf4efe8cbb088ab4f112ee57", size = 1266889 },
    { url = "https://files.pythonhosted.org/packages/6e/7a/c6027ad70d9fb23cf254a26144de2723821dade1a624446aa22cd0b6d012/aiohttp-3.10.5-cp313-cp313-musllinux_1_2_i686.whl", hash = "sha256:f8112fb501b1e0567a1251a2fd0747baae60a4ab325a871e975b7bb67e59221f", size = 1266249 },
    { url = "https://files.pythonhosted.org/packages/64/fd/ed136d46bc2c7e3342fed24662b4827771d55ceb5a7687847aae977bfc17/aiohttp-3.10.5-cp313-cp313-musllinux_1_2_ppc64le.whl", hash = "sha256:1e72589da4c90337837fdfe2026ae1952c0f4a6e793adbbfbdd40efed7c63599", size = 1311036 },
    { url = "https://files.pythonhosted.org/packages/76/9a/43eeb0166f1119256d6f43468f900db1aed7fbe32069d2a71c82f987db4d/aiohttp-3.10.5-cp313-cp313-musllinux_1_2_s390x.whl", hash = "sha256:4d46c7b4173415d8e583045fbc4daa48b40e31b19ce595b8d92cf639396c15d5", size = 1338756 },
    { url = "https://files.pythonhosted.org/packages/d5/bc/d01ff0810b3f5e26896f76d44225ed78b088ddd33079b85cd1a23514318b/aiohttp-3.10.5-cp313-cp313-musllinux_1_2_x86_64.whl", hash = "sha256:33e6bc4bab477c772a541f76cd91e11ccb6d2efa2b8d7d7883591dfb523e5987", size = 1299976 },
    { url = "https://files.pythonhosted.org/packages/3e/c9/50a297c4f7ab57a949f4add2d3eafe5f3e68bb42f739e933f8b32a092bda/aiohttp-3.10.5-cp313-cp313-win32.whl", hash = "sha256:c58c6837a2c2a7cf3133983e64173aec11f9c2cd8e87ec2fdc16ce727bcf1a04", size = 355609 },
    { url = "https://files.pythonhosted.org/packages/65/28/aee9d04fb0b3b1f90622c338a08e54af5198e704a910e20947c473298fd0/aiohttp-3.10.5-cp313-cp313-win_amd64.whl", hash = "sha256:38172a70005252b6893088c0f5e8a47d173df7cc2b2bd88650957eb84fcf5022", size = 375697 },
]

[[package]]
name = "aiosignal"
version = "1.3.1"
source = { registry = "https://pypi.org/simple" }
dependencies = [
    { name = "frozenlist" },
]
sdist = { url = "https://files.pythonhosted.org/packages/ae/67/0952ed97a9793b4958e5736f6d2b346b414a2cd63e82d05940032f45b32f/aiosignal-1.3.1.tar.gz", hash = "sha256:54cd96e15e1649b75d6c87526a6ff0b6c1b0dd3459f43d9ca11d48c339b68cfc", size = 19422 }
wheels = [
    { url = "https://files.pythonhosted.org/packages/76/ac/a7305707cb852b7e16ff80eaf5692309bde30e2b1100a1fcacdc8f731d97/aiosignal-1.3.1-py3-none-any.whl", hash = "sha256:f8376fb07dd1e86a584e4fcdec80b36b7f81aac666ebc724e2c090300dd83b17", size = 7617 },
]

[[package]]
name = "annotated-types"
version = "0.7.0"
source = { registry = "https://pypi.org/simple" }
sdist = { url = "https://files.pythonhosted.org/packages/ee/67/531ea369ba64dcff5ec9c3402f9f51bf748cec26dde048a2f973a4eea7f5/annotated_types-0.7.0.tar.gz", hash = "sha256:aff07c09a53a08bc8cfccb9c85b05f1aa9a2a6f23728d790723543408344ce89", size = 16081 }
wheels = [
    { url = "https://files.pythonhosted.org/packages/78/b6/6307fbef88d9b5ee7421e68d78a9f162e0da4900bc5f5793f6d3d0e34fb8/annotated_types-0.7.0-py3-none-any.whl", hash = "sha256:1f02e8b43a8fbbc3f3e0d4f0f4bfc8131bcb4eebe8849b8e5c773f3a1c582a53", size = 13643 },
]

[[package]]
name = "antlr4-python3-runtime"
version = "4.9.3"
source = { registry = "https://pypi.org/simple" }
sdist = { url = "https://files.pythonhosted.org/packages/3e/38/7859ff46355f76f8d19459005ca000b6e7012f2f1ca597746cbcd1fbfe5e/antlr4-python3-runtime-4.9.3.tar.gz", hash = "sha256:f224469b4168294902bb1efa80a8bf7855f24c99aef99cbefc1bcd3cce77881b", size = 117034 }

[[package]]
name = "astroid"
version = "3.3.8"
source = { registry = "https://pypi.org/simple" }
dependencies = [
    { name = "typing-extensions", marker = "python_full_version < '3.11'" },
]
sdist = { url = "https://files.pythonhosted.org/packages/80/c5/5c83c48bbf547f3dd8b587529db7cf5a265a3368b33e85e76af8ff6061d3/astroid-3.3.8.tar.gz", hash = "sha256:a88c7994f914a4ea8572fac479459f4955eeccc877be3f2d959a33273b0cf40b", size = 398196 }
wheels = [
    { url = "https://files.pythonhosted.org/packages/07/28/0bc8a17d6cd4cc3c79ae41b7105a2b9a327c110e5ddd37a8a27b29a5c8a2/astroid-3.3.8-py3-none-any.whl", hash = "sha256:187ccc0c248bfbba564826c26f070494f7bc964fd286b6d9fff4420e55de828c", size = 275153 },
]

[[package]]
name = "async-timeout"
version = "4.0.3"
source = { registry = "https://pypi.org/simple" }
sdist = { url = "https://files.pythonhosted.org/packages/87/d6/21b30a550dafea84b1b8eee21b5e23fa16d010ae006011221f33dcd8d7f8/async-timeout-4.0.3.tar.gz", hash = "sha256:4640d96be84d82d02ed59ea2b7105a0f7b33abe8703703cd0ab0bf87c427522f", size = 8345 }
wheels = [
    { url = "https://files.pythonhosted.org/packages/a7/fa/e01228c2938de91d47b307831c62ab9e4001e747789d0b05baf779a6488c/async_timeout-4.0.3-py3-none-any.whl", hash = "sha256:7405140ff1230c310e51dc27b3145b9092d659ce68ff733fb0cefe3ee42be028", size = 5721 },
]

[[package]]
name = "attrs"
version = "24.2.0"
source = { registry = "https://pypi.org/simple" }
sdist = { url = "https://files.pythonhosted.org/packages/fc/0f/aafca9af9315aee06a89ffde799a10a582fe8de76c563ee80bbcdc08b3fb/attrs-24.2.0.tar.gz", hash = "sha256:5cfb1b9148b5b086569baec03f20d7b6bf3bcacc9a42bebf87ffaaca362f6346", size = 792678 }
wheels = [
    { url = "https://files.pythonhosted.org/packages/6a/21/5b6702a7f963e95456c0de2d495f67bf5fd62840ac655dc451586d23d39a/attrs-24.2.0-py3-none-any.whl", hash = "sha256:81921eb96de3191c8258c199618104dd27ac608d9366f5e35d011eae1867ede2", size = 63001 },
]

[[package]]
name = "av"
version = "12.0.0"
source = { registry = "https://pypi.org/simple" }
sdist = { url = "https://files.pythonhosted.org/packages/e7/45/282a04df72c17cc6cdd86df51b77754f61d1a8f3d68155e1821a8a76e399/av-12.0.0.tar.gz", hash = "sha256:bcf21ebb722d4538b4099e5a78f730d78814dd70003511c185941dba5651b14d", size = 3760491 }
wheels = [
    { url = "https://files.pythonhosted.org/packages/6f/ba/215bab7672c73575da3a4e25df27fcbc4dcb1c2cb715ac95de4a56eb6179/av-12.0.0-cp310-cp310-macosx_10_9_x86_64.whl", hash = "sha256:b9d0890553951f76c479a9f2bb952aebae902b1c7d52feea614d37e1cd728a44", size = 27272332 },
    { url = "https://files.pythonhosted.org/packages/d3/0a/88384d0a01a97cf7f56f4731599a57289bc743558230e7b62cc53bfb0e47/av-12.0.0-cp310-cp310-macosx_11_0_arm64.whl", hash = "sha256:5d7f229a253c2e3fea9682c09c5ae179bd6d5d2da38d89eb7f29ef7bed10cb2f", size = 20726464 },
    { url = "https://files.pythonhosted.org/packages/22/28/3b3c6889f1db50b07353a4b3a1a0b5216804fa46fc5e9597330620b84897/av-12.0.0-cp310-cp310-manylinux_2_17_aarch64.manylinux2014_aarch64.whl", hash = "sha256:61b3555d143aacf02e0446f6030319403538eba4dc713c18dfa653a2a23e7f9c", size = 31937450 },
    { url = "https://files.pythonhosted.org/packages/69/cc/ed8489c00cdddec6c78706bf5bf092b9705337f5a2ac33a59926f8ac6548/av-12.0.0-cp310-cp310-manylinux_2_17_i686.manylinux2014_i686.whl", hash = "sha256:607e13b2c2b26159a37525d7b6f647a32ce78711fccff23d146d3e255ffa115f", size = 31462934 },
    { url = "https://files.pythonhosted.org/packages/50/c3/81e9efb59751b7a151c213f7976ce3bfac9a7786949947afbd60eee279df/av-12.0.0-cp310-cp310-manylinux_2_17_x86_64.manylinux2014_x86_64.whl", hash = "sha256:39f0b4cfb89f4f06b339c766f92648e798a96747d4163f2fa78660d1ab1f1b5e", size = 33807200 },
    { url = "https://files.pythonhosted.org/packages/17/cb/f99d79bd829522a587e16e89409f494f40a99b77ca414c3e591ffad40489/av-12.0.0-cp310-cp310-win_amd64.whl", hash = "sha256:41dcb8c269fa58a56edf3a3c814c32a0c69586827f132b4e395a951b0ce14fad", size = 26327832 },
    { url = "https://files.pythonhosted.org/packages/5b/da/f4c9673be50c1ce01e0f81c74432cedb0666fb4a1cff1e151d9a069d7b32/av-12.0.0-cp311-cp311-macosx_10_9_x86_64.whl", hash = "sha256:4fa78fbe0e4469226512380180063116105048c66cb12e18ab4b518466c57e6c", size = 27266665 },
    { url = "https://files.pythonhosted.org/packages/15/54/b52aad45b95e266af8465fa405fb74c00f59faaf01ba88de69fac8e0ee6a/av-12.0.0-cp311-cp311-macosx_11_0_arm64.whl", hash = "sha256:60a869be1d6af916e65ea461cb93922f5db0698655ed7a7eae7c3ecd4af4debb", size = 20720210 },
    { url = "https://files.pythonhosted.org/packages/64/c3/bccea1e7254c4d5ede7169bbee335fcc4162ee4bf6f8d321d63bff2524c6/av-12.0.0-cp311-cp311-manylinux_2_17_aarch64.manylinux2014_aarch64.whl", hash = "sha256:df61811cc551c186f0a0e530d97b8b139453534d0f92c1790a923f666522ceda", size = 32810453 },
    { url = "https://files.pythonhosted.org/packages/58/83/992c4da55e06783557191c90e9530b16149f07c58da741df379f5abdd989/av-12.0.0-cp311-cp311-manylinux_2_17_i686.manylinux2014_i686.whl", hash = "sha256:99cd2fc53091ebfb9a2fa9dd3580267f5bd1c040d0efd99fbc1a162576b271cb", size = 32250599 },
    { url = "https://files.pythonhosted.org/packages/51/95/d43a02410e4e1cb6397a675facf5a65285d670697c0762a0e29c0c3615b4/av-12.0.0-cp311-cp311-manylinux_2_17_x86_64.manylinux2014_x86_64.whl", hash = "sha256:7a6d4f1e261df48932128e6495772faa4cc23f5dd1512eec73daab82ad9f3240", size = 34691295 },
    { url = "https://files.pythonhosted.org/packages/8a/51/0e5f5e31d834061f5b17ebf53570539f8ad124412b3dbdd5d138f36721a0/av-12.0.0-cp311-cp311-win_amd64.whl", hash = "sha256:6aec88e41a498b1e01e2dce5371557e20f9a51aae0c16decc5924ec0be2e22b6", size = 26328218 },
    { url = "https://files.pythonhosted.org/packages/af/58/e74f30f35983339567ebd78a22e2fe710889c917ee7d0b179b17859c90ef/av-12.0.0-cp312-cp312-macosx_10_9_x86_64.whl", hash = "sha256:90eb8f2d548e96cbc6f78e89c911cdb15a3d80fd944f31111660ce45939cd037", size = 27273235 },
    { url = "https://files.pythonhosted.org/packages/9d/89/e419cf754f9dcd07913c7f3aeb70f4f4b54ce04d028d0eaea2beb3d9c7ce/av-12.0.0-cp312-cp312-macosx_11_0_arm64.whl", hash = "sha256:d7f3a02910e77d750dbd516256a16db15030e5371530ff5a5ae902dc03d9005d", size = 20723302 },
    { url = "https://files.pythonhosted.org/packages/50/94/8fec8a9bf4771c8c93ecdb1784c97215ec4aeb35e743e58113599f381a31/av-12.0.0-cp312-cp312-manylinux_2_17_aarch64.manylinux2014_aarch64.whl", hash = "sha256:e2477cc51526aa50575313d66e5e8ad7ab944588469be5e557b360ed572ae536", size = 33101646 },
    { url = "https://files.pythonhosted.org/packages/2a/15/cc0fad46f6cfd6a1e8378155c9b15b76c813fca9e8b8f3687133350d714a/av-12.0.0-cp312-cp312-manylinux_2_17_i686.manylinux2014_i686.whl", hash = "sha256:a2f47149d3ca6deb79f3e515b8bef50e27ebdb160813e6d67dba77278d2a7883", size = 32565329 },
    { url = "https://files.pythonhosted.org/packages/67/24/a287acccddeec8d16cde6cff5a0e230b71c895e7b7169221f81b548a22c7/av-12.0.0-cp312-cp312-manylinux_2_17_x86_64.manylinux2014_x86_64.whl", hash = "sha256:3306e4a3ce8b5bfcc3075793d4ed3a2df69179d8fba22cb944a6164dc235dfb6", size = 35066735 },
    { url = "https://files.pythonhosted.org/packages/51/30/b8d2f6a57108632c8a9922d063480171bf85b64dbad88c8c0f8c99d21f8c/av-12.0.0-cp312-cp312-win_amd64.whl", hash = "sha256:dc1b742e7f6df1b499fb960bd6697d1dd8e7ada7484a041a8c20e70a87225f53", size = 26331009 },
    { url = "https://files.pythonhosted.org/packages/3f/a7/52858fd3c201fd555280f672d2697a1499a4f588eba9bd5b0931e70f1232/av-12.0.0-pp310-pypy310_pp73-macosx_10_9_x86_64.whl", hash = "sha256:4819e3ef6c3a44ef6f75907229133a1ee7f688245b2cf49b6b8e969a81ca72c9", size = 26896823 },
    { url = "https://files.pythonhosted.org/packages/4b/71/618d0f7597b9cc9eedeefe87ce74ec27b5eb2b21679243c96a7eb79a630a/av-12.0.0-pp310-pypy310_pp73-manylinux_2_17_aarch64.manylinux2014_aarch64.whl", hash = "sha256:bb16bb314cf1503b0250fc46b2c455ee196584231101be0123f4f78638227b62", size = 23790080 },
    { url = "https://files.pythonhosted.org/packages/4f/37/04e18e21237d9a9cd72d07ba2c9c06e7243472fbac62cbc05aedcdcdc4b9/av-12.0.0-pp310-pypy310_pp73-manylinux_2_17_i686.manylinux2014_i686.whl", hash = "sha256:f3e6a62bda9a1e144feeb59bbee046d7a2d98399634a30f57e4990197313c158", size = 23739697 },
    { url = "https://files.pythonhosted.org/packages/ee/f3/9c16e120cf1573854d979400e6a147da359d98e9d2fc8cb4f7ae62fc8208/av-12.0.0-pp310-pypy310_pp73-manylinux_2_17_x86_64.manylinux2014_x86_64.whl", hash = "sha256:e08175ffbafa3a70c7b2f81083e160e34122a208cdf70f150b8f5d02c2de6965", size = 25634269 },
    { url = "https://files.pythonhosted.org/packages/88/3a/315677e9baf1b32c9ca10bd77536fab5a65741be9aab8530bc80665e3eb1/av-12.0.0-pp310-pypy310_pp73-win_amd64.whl", hash = "sha256:e1d255be317b7c1ebdc4dae98935b9f3869161112dc829c625e54f90d8bdd7ab", size = 26118575 },
]

[[package]]
name = "cerberus"
version = "1.3.7"
source = { registry = "https://pypi.org/simple" }
sdist = { url = "https://files.pythonhosted.org/packages/08/92/6d861524d97a2c4913816309ca12afe313b32c8efc3ec641de98b890834b/cerberus-1.3.7.tar.gz", hash = "sha256:ecf249665400a0b7a9d5e4ee1ffc234fd5d003186d3e1904f70bc14038642c13", size = 29651 }
wheels = [
    { url = "https://files.pythonhosted.org/packages/15/ce/e3abf3fd04da28978eefb06ea906549f20f23f2ec6df8873ede6b62c8a8c/Cerberus-1.3.7-py3-none-any.whl", hash = "sha256:180e7d1fa1a5765cbff7b5c716e52fddddfab859dc8f625b0d563ace4b7a7ab3", size = 30508 },
]

[[package]]
name = "certifi"
version = "2024.7.4"
source = { registry = "https://pypi.org/simple" }
sdist = { url = "https://files.pythonhosted.org/packages/c2/02/a95f2b11e207f68bc64d7aae9666fed2e2b3f307748d5123dffb72a1bbea/certifi-2024.7.4.tar.gz", hash = "sha256:5a1e7645bc0ec61a09e26c36f6106dd4cf40c6db3a1fb6352b0244e7fb057c7b", size = 164065 }
wheels = [
    { url = "https://files.pythonhosted.org/packages/1c/d5/c84e1a17bf61d4df64ca866a1c9a913874b4e9bdc131ec689a0ad013fb36/certifi-2024.7.4-py3-none-any.whl", hash = "sha256:c198e21b1289c2ab85ee4e67bb4b4ef3ead0892059901a8d5b622f24a1101e90", size = 162960 },
]

[[package]]
name = "charset-normalizer"
version = "3.3.2"
source = { registry = "https://pypi.org/simple" }
sdist = { url = "https://files.pythonhosted.org/packages/63/09/c1bc53dab74b1816a00d8d030de5bf98f724c52c1635e07681d312f20be8/charset-normalizer-3.3.2.tar.gz", hash = "sha256:f30c3cb33b24454a82faecaf01b19c18562b1e89558fb6c56de4d9118a032fd5", size = 104809 }
wheels = [
    { url = "https://files.pythonhosted.org/packages/2b/61/095a0aa1a84d1481998b534177c8566fdc50bb1233ea9a0478cd3cc075bd/charset_normalizer-3.3.2-cp310-cp310-macosx_10_9_universal2.whl", hash = "sha256:25baf083bf6f6b341f4121c2f3c548875ee6f5339300e08be3f2b2ba1721cdd3", size = 194219 },
    { url = "https://files.pythonhosted.org/packages/cc/94/f7cf5e5134175de79ad2059edf2adce18e0685ebdb9227ff0139975d0e93/charset_normalizer-3.3.2-cp310-cp310-macosx_10_9_x86_64.whl", hash = "sha256:06435b539f889b1f6f4ac1758871aae42dc3a8c0e24ac9e60c2384973ad73027", size = 122521 },
    { url = "https://files.pythonhosted.org/packages/46/6a/d5c26c41c49b546860cc1acabdddf48b0b3fb2685f4f5617ac59261b44ae/charset_normalizer-3.3.2-cp310-cp310-macosx_11_0_arm64.whl", hash = "sha256:9063e24fdb1e498ab71cb7419e24622516c4a04476b17a2dab57e8baa30d6e03", size = 120383 },
    { url = "https://files.pythonhosted.org/packages/b8/60/e2f67915a51be59d4539ed189eb0a2b0d292bf79270410746becb32bc2c3/charset_normalizer-3.3.2-cp310-cp310-manylinux_2_17_aarch64.manylinux2014_aarch64.whl", hash = "sha256:6897af51655e3691ff853668779c7bad41579facacf5fd7253b0133308cf000d", size = 138223 },
    { url = "https://files.pythonhosted.org/packages/05/8c/eb854996d5fef5e4f33ad56927ad053d04dc820e4a3d39023f35cad72617/charset_normalizer-3.3.2-cp310-cp310-manylinux_2_17_ppc64le.manylinux2014_ppc64le.whl", hash = "sha256:1d3193f4a680c64b4b6a9115943538edb896edc190f0b222e73761716519268e", size = 148101 },
    { url = "https://files.pythonhosted.org/packages/f6/93/bb6cbeec3bf9da9b2eba458c15966658d1daa8b982c642f81c93ad9b40e1/charset_normalizer-3.3.2-cp310-cp310-manylinux_2_17_s390x.manylinux2014_s390x.whl", hash = "sha256:cd70574b12bb8a4d2aaa0094515df2463cb429d8536cfb6c7ce983246983e5a6", size = 140699 },
    { url = "https://files.pythonhosted.org/packages/da/f1/3702ba2a7470666a62fd81c58a4c40be00670e5006a67f4d626e57f013ae/charset_normalizer-3.3.2-cp310-cp310-manylinux_2_17_x86_64.manylinux2014_x86_64.whl", hash = "sha256:8465322196c8b4d7ab6d1e049e4c5cb460d0394da4a27d23cc242fbf0034b6b5", size = 142065 },
    { url = "https://files.pythonhosted.org/packages/3f/ba/3f5e7be00b215fa10e13d64b1f6237eb6ebea66676a41b2bcdd09fe74323/charset_normalizer-3.3.2-cp310-cp310-manylinux_2_5_i686.manylinux1_i686.manylinux_2_17_i686.manylinux2014_i686.whl", hash = "sha256:a9a8e9031d613fd2009c182b69c7b2c1ef8239a0efb1df3f7c8da66d5dd3d537", size = 144505 },
    { url = "https://files.pythonhosted.org/packages/33/c3/3b96a435c5109dd5b6adc8a59ba1d678b302a97938f032e3770cc84cd354/charset_normalizer-3.3.2-cp310-cp310-musllinux_1_1_aarch64.whl", hash = "sha256:beb58fe5cdb101e3a055192ac291b7a21e3b7ef4f67fa1d74e331a7f2124341c", size = 139425 },
    { url = "https://files.pythonhosted.org/packages/43/05/3bf613e719efe68fb3a77f9c536a389f35b95d75424b96b426a47a45ef1d/charset_normalizer-3.3.2-cp310-cp310-musllinux_1_1_i686.whl", hash = "sha256:e06ed3eb3218bc64786f7db41917d4e686cc4856944f53d5bdf83a6884432e12", size = 145287 },
    { url = "https://files.pythonhosted.org/packages/58/78/a0bc646900994df12e07b4ae5c713f2b3e5998f58b9d3720cce2aa45652f/charset_normalizer-3.3.2-cp310-cp310-musllinux_1_1_ppc64le.whl", hash = "sha256:2e81c7b9c8979ce92ed306c249d46894776a909505d8f5a4ba55b14206e3222f", size = 149929 },
    { url = "https://files.pythonhosted.org/packages/eb/5c/97d97248af4920bc68687d9c3b3c0f47c910e21a8ff80af4565a576bd2f0/charset_normalizer-3.3.2-cp310-cp310-musllinux_1_1_s390x.whl", hash = "sha256:572c3763a264ba47b3cf708a44ce965d98555f618ca42c926a9c1616d8f34269", size = 141605 },
    { url = "https://files.pythonhosted.org/packages/a8/31/47d018ef89f95b8aded95c589a77c072c55e94b50a41aa99c0a2008a45a4/charset_normalizer-3.3.2-cp310-cp310-musllinux_1_1_x86_64.whl", hash = "sha256:fd1abc0d89e30cc4e02e4064dc67fcc51bd941eb395c502aac3ec19fab46b519", size = 142646 },
    { url = "https://files.pythonhosted.org/packages/ae/d5/4fecf1d58bedb1340a50f165ba1c7ddc0400252d6832ff619c4568b36cc0/charset_normalizer-3.3.2-cp310-cp310-win32.whl", hash = "sha256:3d47fa203a7bd9c5b6cee4736ee84ca03b8ef23193c0d1ca99b5089f72645c73", size = 92846 },
    { url = "https://files.pythonhosted.org/packages/a2/a0/4af29e22cb5942488cf45630cbdd7cefd908768e69bdd90280842e4e8529/charset_normalizer-3.3.2-cp310-cp310-win_amd64.whl", hash = "sha256:10955842570876604d404661fbccbc9c7e684caf432c09c715ec38fbae45ae09", size = 100343 },
    { url = "https://files.pythonhosted.org/packages/68/77/02839016f6fbbf808e8b38601df6e0e66c17bbab76dff4613f7511413597/charset_normalizer-3.3.2-cp311-cp311-macosx_10_9_universal2.whl", hash = "sha256:802fe99cca7457642125a8a88a084cef28ff0cf9407060f7b93dca5aa25480db", size = 191647 },
    { url = "https://files.pythonhosted.org/packages/3e/33/21a875a61057165e92227466e54ee076b73af1e21fe1b31f1e292251aa1e/charset_normalizer-3.3.2-cp311-cp311-macosx_10_9_x86_64.whl", hash = "sha256:573f6eac48f4769d667c4442081b1794f52919e7edada77495aaed9236d13a96", size = 121434 },
    { url = "https://files.pythonhosted.org/packages/dd/51/68b61b90b24ca35495956b718f35a9756ef7d3dd4b3c1508056fa98d1a1b/charset_normalizer-3.3.2-cp311-cp311-macosx_11_0_arm64.whl", hash = "sha256:549a3a73da901d5bc3ce8d24e0600d1fa85524c10287f6004fbab87672bf3e1e", size = 118979 },
    { url = "https://files.pythonhosted.org/packages/e4/a6/7ee57823d46331ddc37dd00749c95b0edec2c79b15fc0d6e6efb532e89ac/charset_normalizer-3.3.2-cp311-cp311-manylinux_2_17_aarch64.manylinux2014_aarch64.whl", hash = "sha256:f27273b60488abe721a075bcca6d7f3964f9f6f067c8c4c605743023d7d3944f", size = 136582 },
    { url = "https://files.pythonhosted.org/packages/74/f1/0d9fe69ac441467b737ba7f48c68241487df2f4522dd7246d9426e7c690e/charset_normalizer-3.3.2-cp311-cp311-manylinux_2_17_ppc64le.manylinux2014_ppc64le.whl", hash = "sha256:1ceae2f17a9c33cb48e3263960dc5fc8005351ee19db217e9b1bb15d28c02574", size = 146645 },
    { url = "https://files.pythonhosted.org/packages/05/31/e1f51c76db7be1d4aef220d29fbfa5dbb4a99165d9833dcbf166753b6dc0/charset_normalizer-3.3.2-cp311-cp311-manylinux_2_17_s390x.manylinux2014_s390x.whl", hash = "sha256:65f6f63034100ead094b8744b3b97965785388f308a64cf8d7c34f2f2e5be0c4", size = 139398 },
    { url = "https://files.pythonhosted.org/packages/40/26/f35951c45070edc957ba40a5b1db3cf60a9dbb1b350c2d5bef03e01e61de/charset_normalizer-3.3.2-cp311-cp311-manylinux_2_17_x86_64.manylinux2014_x86_64.whl", hash = "sha256:753f10e867343b4511128c6ed8c82f7bec3bd026875576dfd88483c5c73b2fd8", size = 140273 },
    { url = "https://files.pythonhosted.org/packages/07/07/7e554f2bbce3295e191f7e653ff15d55309a9ca40d0362fcdab36f01063c/charset_normalizer-3.3.2-cp311-cp311-manylinux_2_5_i686.manylinux1_i686.manylinux_2_17_i686.manylinux2014_i686.whl", hash = "sha256:4a78b2b446bd7c934f5dcedc588903fb2f5eec172f3d29e52a9096a43722adfc", size = 142577 },
    { url = "https://files.pythonhosted.org/packages/d8/b5/eb705c313100defa57da79277d9207dc8d8e45931035862fa64b625bfead/charset_normalizer-3.3.2-cp311-cp311-musllinux_1_1_aarch64.whl", hash = "sha256:e537484df0d8f426ce2afb2d0f8e1c3d0b114b83f8850e5f2fbea0e797bd82ae", size = 137747 },
    { url = "https://files.pythonhosted.org/packages/19/28/573147271fd041d351b438a5665be8223f1dd92f273713cb882ddafe214c/charset_normalizer-3.3.2-cp311-cp311-musllinux_1_1_i686.whl", hash = "sha256:eb6904c354526e758fda7167b33005998fb68c46fbc10e013ca97f21ca5c8887", size = 143375 },
    { url = "https://files.pythonhosted.org/packages/cf/7c/f3b682fa053cc21373c9a839e6beba7705857075686a05c72e0f8c4980ca/charset_normalizer-3.3.2-cp311-cp311-musllinux_1_1_ppc64le.whl", hash = "sha256:deb6be0ac38ece9ba87dea880e438f25ca3eddfac8b002a2ec3d9183a454e8ae", size = 148474 },
    { url = "https://files.pythonhosted.org/packages/1e/49/7ab74d4ac537ece3bc3334ee08645e231f39f7d6df6347b29a74b0537103/charset_normalizer-3.3.2-cp311-cp311-musllinux_1_1_s390x.whl", hash = "sha256:4ab2fe47fae9e0f9dee8c04187ce5d09f48eabe611be8259444906793ab7cbce", size = 140232 },
    { url = "https://files.pythonhosted.org/packages/2d/dc/9dacba68c9ac0ae781d40e1a0c0058e26302ea0660e574ddf6797a0347f7/charset_normalizer-3.3.2-cp311-cp311-musllinux_1_1_x86_64.whl", hash = "sha256:80402cd6ee291dcb72644d6eac93785fe2c8b9cb30893c1af5b8fdd753b9d40f", size = 140859 },
    { url = "https://files.pythonhosted.org/packages/6c/c2/4a583f800c0708dd22096298e49f887b49d9746d0e78bfc1d7e29816614c/charset_normalizer-3.3.2-cp311-cp311-win32.whl", hash = "sha256:7cd13a2e3ddeed6913a65e66e94b51d80a041145a026c27e6bb76c31a853c6ab", size = 92509 },
    { url = "https://files.pythonhosted.org/packages/57/ec/80c8d48ac8b1741d5b963797b7c0c869335619e13d4744ca2f67fc11c6fc/charset_normalizer-3.3.2-cp311-cp311-win_amd64.whl", hash = "sha256:663946639d296df6a2bb2aa51b60a2454ca1cb29835324c640dafb5ff2131a77", size = 99870 },
    { url = "https://files.pythonhosted.org/packages/d1/b2/fcedc8255ec42afee97f9e6f0145c734bbe104aac28300214593eb326f1d/charset_normalizer-3.3.2-cp312-cp312-macosx_10_9_universal2.whl", hash = "sha256:0b2b64d2bb6d3fb9112bafa732def486049e63de9618b5843bcdd081d8144cd8", size = 192892 },
    { url = "https://files.pythonhosted.org/packages/2e/7d/2259318c202f3d17f3fe6438149b3b9e706d1070fe3fcbb28049730bb25c/charset_normalizer-3.3.2-cp312-cp312-macosx_10_9_x86_64.whl", hash = "sha256:ddbb2551d7e0102e7252db79ba445cdab71b26640817ab1e3e3648dad515003b", size = 122213 },
    { url = "https://files.pythonhosted.org/packages/3a/52/9f9d17c3b54dc238de384c4cb5a2ef0e27985b42a0e5cc8e8a31d918d48d/charset_normalizer-3.3.2-cp312-cp312-macosx_11_0_arm64.whl", hash = "sha256:55086ee1064215781fff39a1af09518bc9255b50d6333f2e4c74ca09fac6a8f6", size = 119404 },
    { url = "https://files.pythonhosted.org/packages/99/b0/9c365f6d79a9f0f3c379ddb40a256a67aa69c59609608fe7feb6235896e1/charset_normalizer-3.3.2-cp312-cp312-manylinux_2_17_aarch64.manylinux2014_aarch64.whl", hash = "sha256:8f4a014bc36d3c57402e2977dada34f9c12300af536839dc38c0beab8878f38a", size = 137275 },
    { url = "https://files.pythonhosted.org/packages/91/33/749df346e93d7a30cdcb90cbfdd41a06026317bfbfb62cd68307c1a3c543/charset_normalizer-3.3.2-cp312-cp312-manylinux_2_17_ppc64le.manylinux2014_ppc64le.whl", hash = "sha256:a10af20b82360ab00827f916a6058451b723b4e65030c5a18577c8b2de5b3389", size = 147518 },
    { url = "https://files.pythonhosted.org/packages/72/1a/641d5c9f59e6af4c7b53da463d07600a695b9824e20849cb6eea8a627761/charset_normalizer-3.3.2-cp312-cp312-manylinux_2_17_s390x.manylinux2014_s390x.whl", hash = "sha256:8d756e44e94489e49571086ef83b2bb8ce311e730092d2c34ca8f7d925cb20aa", size = 140182 },
    { url = "https://files.pythonhosted.org/packages/ee/fb/14d30eb4956408ee3ae09ad34299131fb383c47df355ddb428a7331cfa1e/charset_normalizer-3.3.2-cp312-cp312-manylinux_2_17_x86_64.manylinux2014_x86_64.whl", hash = "sha256:90d558489962fd4918143277a773316e56c72da56ec7aa3dc3dbbe20fdfed15b", size = 141869 },
    { url = "https://files.pythonhosted.org/packages/df/3e/a06b18788ca2eb6695c9b22325b6fde7dde0f1d1838b1792a0076f58fe9d/charset_normalizer-3.3.2-cp312-cp312-manylinux_2_5_i686.manylinux1_i686.manylinux_2_17_i686.manylinux2014_i686.whl", hash = "sha256:6ac7ffc7ad6d040517be39eb591cac5ff87416c2537df6ba3cba3bae290c0fed", size = 144042 },
    { url = "https://files.pythonhosted.org/packages/45/59/3d27019d3b447a88fe7e7d004a1e04be220227760264cc41b405e863891b/charset_normalizer-3.3.2-cp312-cp312-musllinux_1_1_aarch64.whl", hash = "sha256:7ed9e526742851e8d5cc9e6cf41427dfc6068d4f5a3bb03659444b4cabf6bc26", size = 138275 },
    { url = "https://files.pythonhosted.org/packages/7b/ef/5eb105530b4da8ae37d506ccfa25057961b7b63d581def6f99165ea89c7e/charset_normalizer-3.3.2-cp312-cp312-musllinux_1_1_i686.whl", hash = "sha256:8bdb58ff7ba23002a4c5808d608e4e6c687175724f54a5dade5fa8c67b604e4d", size = 144819 },
    { url = "https://files.pythonhosted.org/packages/a2/51/e5023f937d7f307c948ed3e5c29c4b7a3e42ed2ee0b8cdf8f3a706089bf0/charset_normalizer-3.3.2-cp312-cp312-musllinux_1_1_ppc64le.whl", hash = "sha256:6b3251890fff30ee142c44144871185dbe13b11bab478a88887a639655be1068", size = 149415 },
    { url = "https://files.pythonhosted.org/packages/24/9d/2e3ef673dfd5be0154b20363c5cdcc5606f35666544381bee15af3778239/charset_normalizer-3.3.2-cp312-cp312-musllinux_1_1_s390x.whl", hash = "sha256:b4a23f61ce87adf89be746c8a8974fe1c823c891d8f86eb218bb957c924bb143", size = 141212 },
    { url = "https://files.pythonhosted.org/packages/5b/ae/ce2c12fcac59cb3860b2e2d76dc405253a4475436b1861d95fe75bdea520/charset_normalizer-3.3.2-cp312-cp312-musllinux_1_1_x86_64.whl", hash = "sha256:efcb3f6676480691518c177e3b465bcddf57cea040302f9f4e6e191af91174d4", size = 142167 },
    { url = "https://files.pythonhosted.org/packages/ed/3a/a448bf035dce5da359daf9ae8a16b8a39623cc395a2ffb1620aa1bce62b0/charset_normalizer-3.3.2-cp312-cp312-win32.whl", hash = "sha256:d965bba47ddeec8cd560687584e88cf699fd28f192ceb452d1d7ee807c5597b7", size = 93041 },
    { url = "https://files.pythonhosted.org/packages/b6/7c/8debebb4f90174074b827c63242c23851bdf00a532489fba57fef3416e40/charset_normalizer-3.3.2-cp312-cp312-win_amd64.whl", hash = "sha256:96b02a3dc4381e5494fad39be677abcb5e6634bf7b4fa83a6dd3112607547001", size = 100397 },
    { url = "https://files.pythonhosted.org/packages/28/76/e6222113b83e3622caa4bb41032d0b1bf785250607392e1b778aca0b8a7d/charset_normalizer-3.3.2-py3-none-any.whl", hash = "sha256:3e4d1f6587322d2788836a99c69062fbb091331ec940e02d12d179c1d53e25fc", size = 48543 },
]

[[package]]
name = "colorama"
version = "0.4.6"
source = { registry = "https://pypi.org/simple" }
sdist = { url = "https://files.pythonhosted.org/packages/d8/53/6f443c9a4a8358a93a6792e2acffb9d9d5cb0a5cfd8802644b7b1c9a02e4/colorama-0.4.6.tar.gz", hash = "sha256:08695f5cb7ed6e0531a20572697297273c47b8cae5a63ffc6d6ed5c201be6e44", size = 27697 }
wheels = [
    { url = "https://files.pythonhosted.org/packages/d1/d6/3965ed04c63042e047cb6a3e6ed1a63a35087b6a609aa3a15ed8ac56c221/colorama-0.4.6-py2.py3-none-any.whl", hash = "sha256:4f1d9991f5acc0ca119f9d443620b77f9d6b33703e51011c16baf57afb285fc6", size = 25335 },
]

[[package]]
name = "coverage"
version = "7.6.10"
source = { registry = "https://pypi.org/simple" }
sdist = { url = "https://files.pythonhosted.org/packages/84/ba/ac14d281f80aab516275012e8875991bb06203957aa1e19950139238d658/coverage-7.6.10.tar.gz", hash = "sha256:7fb105327c8f8f0682e29843e2ff96af9dcbe5bab8eeb4b398c6a33a16d80a23", size = 803868 }
wheels = [
    { url = "https://files.pythonhosted.org/packages/c5/12/2a2a923edf4ddabdffed7ad6da50d96a5c126dae7b80a33df7310e329a1e/coverage-7.6.10-cp310-cp310-macosx_10_9_x86_64.whl", hash = "sha256:5c912978f7fbf47ef99cec50c4401340436d200d41d714c7a4766f377c5b7b78", size = 207982 },
    { url = "https://files.pythonhosted.org/packages/ca/49/6985dbca9c7be3f3cb62a2e6e492a0c88b65bf40579e16c71ae9c33c6b23/coverage-7.6.10-cp310-cp310-macosx_11_0_arm64.whl", hash = "sha256:a01ec4af7dfeb96ff0078ad9a48810bb0cc8abcb0115180c6013a6b26237626c", size = 208414 },
    { url = "https://files.pythonhosted.org/packages/35/93/287e8f1d1ed2646f4e0b2605d14616c9a8a2697d0d1b453815eb5c6cebdb/coverage-7.6.10-cp310-cp310-manylinux_2_17_aarch64.manylinux2014_aarch64.whl", hash = "sha256:a3b204c11e2b2d883946fe1d97f89403aa1811df28ce0447439178cc7463448a", size = 236860 },
    { url = "https://files.pythonhosted.org/packages/de/e1/cfdb5627a03567a10031acc629b75d45a4ca1616e54f7133ca1fa366050a/coverage-7.6.10-cp310-cp310-manylinux_2_5_i686.manylinux1_i686.manylinux_2_17_i686.manylinux2014_i686.whl", hash = "sha256:32ee6d8491fcfc82652a37109f69dee9a830e9379166cb73c16d8dc5c2915165", size = 234758 },
    { url = "https://files.pythonhosted.org/packages/6d/85/fc0de2bcda3f97c2ee9fe8568f7d48f7279e91068958e5b2cc19e0e5f600/coverage-7.6.10-cp310-cp310-manylinux_2_5_x86_64.manylinux1_x86_64.manylinux_2_17_x86_64.manylinux2014_x86_64.whl", hash = "sha256:675cefc4c06e3b4c876b85bfb7c59c5e2218167bbd4da5075cbe3b5790a28988", size = 235920 },
    { url = "https://files.pythonhosted.org/packages/79/73/ef4ea0105531506a6f4cf4ba571a214b14a884630b567ed65b3d9c1975e1/coverage-7.6.10-cp310-cp310-musllinux_1_2_aarch64.whl", hash = "sha256:f4f620668dbc6f5e909a0946a877310fb3d57aea8198bde792aae369ee1c23b5", size = 234986 },
    { url = "https://files.pythonhosted.org/packages/c6/4d/75afcfe4432e2ad0405c6f27adeb109ff8976c5e636af8604f94f29fa3fc/coverage-7.6.10-cp310-cp310-musllinux_1_2_i686.whl", hash = "sha256:4eea95ef275de7abaef630c9b2c002ffbc01918b726a39f5a4353916ec72d2f3", size = 233446 },
    { url = "https://files.pythonhosted.org/packages/86/5b/efee56a89c16171288cafff022e8af44f8f94075c2d8da563c3935212871/coverage-7.6.10-cp310-cp310-musllinux_1_2_x86_64.whl", hash = "sha256:e2f0280519e42b0a17550072861e0bc8a80a0870de260f9796157d3fca2733c5", size = 234566 },
    { url = "https://files.pythonhosted.org/packages/f2/db/67770cceb4a64d3198bf2aa49946f411b85ec6b0a9b489e61c8467a4253b/coverage-7.6.10-cp310-cp310-win32.whl", hash = "sha256:bc67deb76bc3717f22e765ab3e07ee9c7a5e26b9019ca19a3b063d9f4b874244", size = 210675 },
    { url = "https://files.pythonhosted.org/packages/8d/27/e8bfc43f5345ec2c27bc8a1fa77cdc5ce9dcf954445e11f14bb70b889d14/coverage-7.6.10-cp310-cp310-win_amd64.whl", hash = "sha256:0f460286cb94036455e703c66988851d970fdfd8acc2a1122ab7f4f904e4029e", size = 211518 },
    { url = "https://files.pythonhosted.org/packages/85/d2/5e175fcf6766cf7501a8541d81778fd2f52f4870100e791f5327fd23270b/coverage-7.6.10-cp311-cp311-macosx_10_9_x86_64.whl", hash = "sha256:ea3c8f04b3e4af80e17bab607c386a830ffc2fb88a5484e1df756478cf70d1d3", size = 208088 },
    { url = "https://files.pythonhosted.org/packages/4b/6f/06db4dc8fca33c13b673986e20e466fd936235a6ec1f0045c3853ac1b593/coverage-7.6.10-cp311-cp311-macosx_11_0_arm64.whl", hash = "sha256:507a20fc863cae1d5720797761b42d2d87a04b3e5aeb682ef3b7332e90598f43", size = 208536 },
    { url = "https://files.pythonhosted.org/packages/0d/62/c6a0cf80318c1c1af376d52df444da3608eafc913b82c84a4600d8349472/coverage-7.6.10-cp311-cp311-manylinux_2_17_aarch64.manylinux2014_aarch64.whl", hash = "sha256:d37a84878285b903c0fe21ac8794c6dab58150e9359f1aaebbeddd6412d53132", size = 240474 },
    { url = "https://files.pythonhosted.org/packages/a3/59/750adafc2e57786d2e8739a46b680d4fb0fbc2d57fbcb161290a9f1ecf23/coverage-7.6.10-cp311-cp311-manylinux_2_5_i686.manylinux1_i686.manylinux_2_17_i686.manylinux2014_i686.whl", hash = "sha256:a534738b47b0de1995f85f582d983d94031dffb48ab86c95bdf88dc62212142f", size = 237880 },
    { url = "https://files.pythonhosted.org/packages/2c/f8/ef009b3b98e9f7033c19deb40d629354aab1d8b2d7f9cfec284dbedf5096/coverage-7.6.10-cp311-cp311-manylinux_2_5_x86_64.manylinux1_x86_64.manylinux_2_17_x86_64.manylinux2014_x86_64.whl", hash = "sha256:0d7a2bf79378d8fb8afaa994f91bfd8215134f8631d27eba3e0e2c13546ce994", size = 239750 },
    { url = "https://files.pythonhosted.org/packages/a6/e2/6622f3b70f5f5b59f705e680dae6db64421af05a5d1e389afd24dae62e5b/coverage-7.6.10-cp311-cp311-musllinux_1_2_aarch64.whl", hash = "sha256:6713ba4b4ebc330f3def51df1d5d38fad60b66720948112f114968feb52d3f99", size = 238642 },
    { url = "https://files.pythonhosted.org/packages/2d/10/57ac3f191a3c95c67844099514ff44e6e19b2915cd1c22269fb27f9b17b6/coverage-7.6.10-cp311-cp311-musllinux_1_2_i686.whl", hash = "sha256:ab32947f481f7e8c763fa2c92fd9f44eeb143e7610c4ca9ecd6a36adab4081bd", size = 237266 },
    { url = "https://files.pythonhosted.org/packages/ee/2d/7016f4ad9d553cabcb7333ed78ff9d27248ec4eba8dd21fa488254dff894/coverage-7.6.10-cp311-cp311-musllinux_1_2_x86_64.whl", hash = "sha256:7bbd8c8f1b115b892e34ba66a097b915d3871db7ce0e6b9901f462ff3a975377", size = 238045 },
    { url = "https://files.pythonhosted.org/packages/a7/fe/45af5c82389a71e0cae4546413266d2195c3744849669b0bab4b5f2c75da/coverage-7.6.10-cp311-cp311-win32.whl", hash = "sha256:299e91b274c5c9cdb64cbdf1b3e4a8fe538a7a86acdd08fae52301b28ba297f8", size = 210647 },
    { url = "https://files.pythonhosted.org/packages/db/11/3f8e803a43b79bc534c6a506674da9d614e990e37118b4506faf70d46ed6/coverage-7.6.10-cp311-cp311-win_amd64.whl", hash = "sha256:489a01f94aa581dbd961f306e37d75d4ba16104bbfa2b0edb21d29b73be83609", size = 211508 },
    { url = "https://files.pythonhosted.org/packages/86/77/19d09ea06f92fdf0487499283b1b7af06bc422ea94534c8fe3a4cd023641/coverage-7.6.10-cp312-cp312-macosx_10_13_x86_64.whl", hash = "sha256:27c6e64726b307782fa5cbe531e7647aee385a29b2107cd87ba7c0105a5d3853", size = 208281 },
    { url = "https://files.pythonhosted.org/packages/b6/67/5479b9f2f99fcfb49c0d5cf61912a5255ef80b6e80a3cddba39c38146cf4/coverage-7.6.10-cp312-cp312-macosx_11_0_arm64.whl", hash = "sha256:c56e097019e72c373bae32d946ecf9858fda841e48d82df7e81c63ac25554078", size = 208514 },
    { url = "https://files.pythonhosted.org/packages/15/d1/febf59030ce1c83b7331c3546d7317e5120c5966471727aa7ac157729c4b/coverage-7.6.10-cp312-cp312-manylinux_2_17_aarch64.manylinux2014_aarch64.whl", hash = "sha256:c7827a5bc7bdb197b9e066cdf650b2887597ad124dd99777332776f7b7c7d0d0", size = 241537 },
    { url = "https://files.pythonhosted.org/packages/4b/7e/5ac4c90192130e7cf8b63153fe620c8bfd9068f89a6d9b5f26f1550f7a26/coverage-7.6.10-cp312-cp312-manylinux_2_5_i686.manylinux1_i686.manylinux_2_17_i686.manylinux2014_i686.whl", hash = "sha256:204a8238afe787323a8b47d8be4df89772d5c1e4651b9ffa808552bdf20e1d50", size = 238572 },
    { url = "https://files.pythonhosted.org/packages/dc/03/0334a79b26ecf59958f2fe9dd1f5ab3e2f88db876f5071933de39af09647/coverage-7.6.10-cp312-cp312-manylinux_2_5_x86_64.manylinux1_x86_64.manylinux_2_17_x86_64.manylinux2014_x86_64.whl", hash = "sha256:e67926f51821b8e9deb6426ff3164870976fe414d033ad90ea75e7ed0c2e5022", size = 240639 },
    { url = "https://files.pythonhosted.org/packages/d7/45/8a707f23c202208d7b286d78ad6233f50dcf929319b664b6cc18a03c1aae/coverage-7.6.10-cp312-cp312-musllinux_1_2_aarch64.whl", hash = "sha256:e78b270eadb5702938c3dbe9367f878249b5ef9a2fcc5360ac7bff694310d17b", size = 240072 },
    { url = "https://files.pythonhosted.org/packages/66/02/603ce0ac2d02bc7b393279ef618940b4a0535b0868ee791140bda9ecfa40/coverage-7.6.10-cp312-cp312-musllinux_1_2_i686.whl", hash = "sha256:714f942b9c15c3a7a5fe6876ce30af831c2ad4ce902410b7466b662358c852c0", size = 238386 },
    { url = "https://files.pythonhosted.org/packages/04/62/4e6887e9be060f5d18f1dd58c2838b2d9646faf353232dec4e2d4b1c8644/coverage-7.6.10-cp312-cp312-musllinux_1_2_x86_64.whl", hash = "sha256:abb02e2f5a3187b2ac4cd46b8ced85a0858230b577ccb2c62c81482ca7d18852", size = 240054 },
    { url = "https://files.pythonhosted.org/packages/5c/74/83ae4151c170d8bd071924f212add22a0e62a7fe2b149edf016aeecad17c/coverage-7.6.10-cp312-cp312-win32.whl", hash = "sha256:55b201b97286cf61f5e76063f9e2a1d8d2972fc2fcfd2c1272530172fd28c359", size = 210904 },
    { url = "https://files.pythonhosted.org/packages/c3/54/de0893186a221478f5880283119fc40483bc460b27c4c71d1b8bba3474b9/coverage-7.6.10-cp312-cp312-win_amd64.whl", hash = "sha256:e4ae5ac5e0d1e4edfc9b4b57b4cbecd5bc266a6915c500f358817a8496739247", size = 211692 },
    { url = "https://files.pythonhosted.org/packages/25/6d/31883d78865529257bf847df5789e2ae80e99de8a460c3453dbfbe0db069/coverage-7.6.10-cp313-cp313-macosx_10_13_x86_64.whl", hash = "sha256:05fca8ba6a87aabdd2d30d0b6c838b50510b56cdcfc604d40760dae7153b73d9", size = 208308 },
    { url = "https://files.pythonhosted.org/packages/70/22/3f2b129cc08de00c83b0ad6252e034320946abfc3e4235c009e57cfeee05/coverage-7.6.10-cp313-cp313-macosx_11_0_arm64.whl", hash = "sha256:9e80eba8801c386f72e0712a0453431259c45c3249f0009aff537a517b52942b", size = 208565 },
    { url = "https://files.pythonhosted.org/packages/97/0a/d89bc2d1cc61d3a8dfe9e9d75217b2be85f6c73ebf1b9e3c2f4e797f4531/coverage-7.6.10-cp313-cp313-manylinux_2_17_aarch64.manylinux2014_aarch64.whl", hash = "sha256:a372c89c939d57abe09e08c0578c1d212e7a678135d53aa16eec4430adc5e690", size = 241083 },
    { url = "https://files.pythonhosted.org/packages/4c/81/6d64b88a00c7a7aaed3a657b8eaa0931f37a6395fcef61e53ff742b49c97/coverage-7.6.10-cp313-cp313-manylinux_2_5_i686.manylinux1_i686.manylinux_2_17_i686.manylinux2014_i686.whl", hash = "sha256:ec22b5e7fe7a0fa8509181c4aac1db48f3dd4d3a566131b313d1efc102892c18", size = 238235 },
    { url = "https://files.pythonhosted.org/packages/9a/0b/7797d4193f5adb4b837207ed87fecf5fc38f7cc612b369a8e8e12d9fa114/coverage-7.6.10-cp313-cp313-manylinux_2_5_x86_64.manylinux1_x86_64.manylinux_2_17_x86_64.manylinux2014_x86_64.whl", hash = "sha256:26bcf5c4df41cad1b19c84af71c22cbc9ea9a547fc973f1f2cc9a290002c8b3c", size = 240220 },
    { url = "https://files.pythonhosted.org/packages/65/4d/6f83ca1bddcf8e51bf8ff71572f39a1c73c34cf50e752a952c34f24d0a60/coverage-7.6.10-cp313-cp313-musllinux_1_2_aarch64.whl", hash = "sha256:4e4630c26b6084c9b3cb53b15bd488f30ceb50b73c35c5ad7871b869cb7365fd", size = 239847 },
    { url = "https://files.pythonhosted.org/packages/30/9d/2470df6aa146aff4c65fee0f87f58d2164a67533c771c9cc12ffcdb865d5/coverage-7.6.10-cp313-cp313-musllinux_1_2_i686.whl", hash = "sha256:2396e8116db77789f819d2bc8a7e200232b7a282c66e0ae2d2cd84581a89757e", size = 237922 },
    { url = "https://files.pythonhosted.org/packages/08/dd/723fef5d901e6a89f2507094db66c091449c8ba03272861eaefa773ad95c/coverage-7.6.10-cp313-cp313-musllinux_1_2_x86_64.whl", hash = "sha256:79109c70cc0882e4d2d002fe69a24aa504dec0cc17169b3c7f41a1d341a73694", size = 239783 },
    { url = "https://files.pythonhosted.org/packages/3d/f7/64d3298b2baf261cb35466000628706ce20a82d42faf9b771af447cd2b76/coverage-7.6.10-cp313-cp313-win32.whl", hash = "sha256:9e1747bab246d6ff2c4f28b4d186b205adced9f7bd9dc362051cc37c4a0c7bd6", size = 210965 },
    { url = "https://files.pythonhosted.org/packages/d5/58/ec43499a7fc681212fe7742fe90b2bc361cdb72e3181ace1604247a5b24d/coverage-7.6.10-cp313-cp313-win_amd64.whl", hash = "sha256:254f1a3b1eef5f7ed23ef265eaa89c65c8c5b6b257327c149db1ca9d4a35f25e", size = 211719 },
    { url = "https://files.pythonhosted.org/packages/ab/c9/f2857a135bcff4330c1e90e7d03446b036b2363d4ad37eb5e3a47bbac8a6/coverage-7.6.10-cp313-cp313t-macosx_10_13_x86_64.whl", hash = "sha256:2ccf240eb719789cedbb9fd1338055de2761088202a9a0b73032857e53f612fe", size = 209050 },
    { url = "https://files.pythonhosted.org/packages/aa/b3/f840e5bd777d8433caa9e4a1eb20503495709f697341ac1a8ee6a3c906ad/coverage-7.6.10-cp313-cp313t-macosx_11_0_arm64.whl", hash = "sha256:0c807ca74d5a5e64427c8805de15b9ca140bba13572d6d74e262f46f50b13273", size = 209321 },
    { url = "https://files.pythonhosted.org/packages/85/7d/125a5362180fcc1c03d91850fc020f3831d5cda09319522bcfa6b2b70be7/coverage-7.6.10-cp313-cp313t-manylinux_2_17_aarch64.manylinux2014_aarch64.whl", hash = "sha256:2bcfa46d7709b5a7ffe089075799b902020b62e7ee56ebaed2f4bdac04c508d8", size = 252039 },
    { url = "https://files.pythonhosted.org/packages/a9/9c/4358bf3c74baf1f9bddd2baf3756b54c07f2cfd2535f0a47f1e7757e54b3/coverage-7.6.10-cp313-cp313t-manylinux_2_5_i686.manylinux1_i686.manylinux_2_17_i686.manylinux2014_i686.whl", hash = "sha256:4e0de1e902669dccbf80b0415fb6b43d27edca2fbd48c74da378923b05316098", size = 247758 },
    { url = "https://files.pythonhosted.org/packages/cf/c7/de3eb6fc5263b26fab5cda3de7a0f80e317597a4bad4781859f72885f300/coverage-7.6.10-cp313-cp313t-manylinux_2_5_x86_64.manylinux1_x86_64.manylinux_2_17_x86_64.manylinux2014_x86_64.whl", hash = "sha256:3f7b444c42bbc533aaae6b5a2166fd1a797cdb5eb58ee51a92bee1eb94a1e1cb", size = 250119 },
    { url = "https://files.pythonhosted.org/packages/3e/e6/43de91f8ba2ec9140c6a4af1102141712949903dc732cf739167cfa7a3bc/coverage-7.6.10-cp313-cp313t-musllinux_1_2_aarch64.whl", hash = "sha256:b330368cb99ef72fcd2dc3ed260adf67b31499584dc8a20225e85bfe6f6cfed0", size = 249597 },
    { url = "https://files.pythonhosted.org/packages/08/40/61158b5499aa2adf9e37bc6d0117e8f6788625b283d51e7e0c53cf340530/coverage-7.6.10-cp313-cp313t-musllinux_1_2_i686.whl", hash = "sha256:9a7cfb50515f87f7ed30bc882f68812fd98bc2852957df69f3003d22a2aa0abf", size = 247473 },
    { url = "https://files.pythonhosted.org/packages/50/69/b3f2416725621e9f112e74e8470793d5b5995f146f596f133678a633b77e/coverage-7.6.10-cp313-cp313t-musllinux_1_2_x86_64.whl", hash = "sha256:6f93531882a5f68c28090f901b1d135de61b56331bba82028489bc51bdd818d2", size = 248737 },
    { url = "https://files.pythonhosted.org/packages/3c/6e/fe899fb937657db6df31cc3e61c6968cb56d36d7326361847440a430152e/coverage-7.6.10-cp313-cp313t-win32.whl", hash = "sha256:89d76815a26197c858f53c7f6a656686ec392b25991f9e409bcef020cd532312", size = 211611 },
    { url = "https://files.pythonhosted.org/packages/1c/55/52f5e66142a9d7bc93a15192eba7a78513d2abf6b3558d77b4ca32f5f424/coverage-7.6.10-cp313-cp313t-win_amd64.whl", hash = "sha256:54a5f0f43950a36312155dae55c505a76cd7f2b12d26abeebbe7a0b36dbc868d", size = 212781 },
    { url = "https://files.pythonhosted.org/packages/a1/70/de81bfec9ed38a64fc44a77c7665e20ca507fc3265597c28b0d989e4082e/coverage-7.6.10-pp39.pp310-none-any.whl", hash = "sha256:fd34e7b3405f0cc7ab03d54a334c17a9e802897580d964bd8c2001f4b9fd488f", size = 200223 },
]

[package.optional-dependencies]
toml = [
    { name = "tomli", marker = "python_full_version <= '3.11'" },
]

[[package]]
name = "coverage-badge"
version = "1.1.2"
source = { registry = "https://pypi.org/simple" }
dependencies = [
    { name = "coverage" },
    { name = "setuptools" },
]
sdist = { url = "https://files.pythonhosted.org/packages/be/8f/e92b0a010c76b0da82709838b3f3ae9aec638d0c44dbfb1186a5751f5d2e/coverage_badge-1.1.2.tar.gz", hash = "sha256:fe7ed58a3b72dad85a553b64a99e963dea3847dcd0b8ddd2b38a00333618642c", size = 6335 }
wheels = [
    { url = "https://files.pythonhosted.org/packages/90/3d/5642a1a06191b2e1e0f87a2e824e6d3eb7c32c589a68ed4d1dcbd3324d63/coverage_badge-1.1.2-py2.py3-none-any.whl", hash = "sha256:d8413ce51c91043a1692b943616b450868cbeeb0ea6a0c54a32f8318c9c96ff7", size = 6493 },
]

[[package]]
name = "dill"
version = "0.3.9"
source = { registry = "https://pypi.org/simple" }
sdist = { url = "https://files.pythonhosted.org/packages/70/43/86fe3f9e130c4137b0f1b50784dd70a5087b911fe07fa81e53e0c4c47fea/dill-0.3.9.tar.gz", hash = "sha256:81aa267dddf68cbfe8029c42ca9ec6a4ab3b22371d1c450abc54422577b4512c", size = 187000 }
wheels = [
    { url = "https://files.pythonhosted.org/packages/46/d1/e73b6ad76f0b1fb7f23c35c6d95dbc506a9c8804f43dda8cb5b0fa6331fd/dill-0.3.9-py3-none-any.whl", hash = "sha256:468dff3b89520b474c0397703366b7b95eebe6303f108adf9b19da1f702be87a", size = 119418 },
]

[[package]]
name = "exceptiongroup"
version = "1.2.2"
source = { registry = "https://pypi.org/simple" }
sdist = { url = "https://files.pythonhosted.org/packages/09/35/2495c4ac46b980e4ca1f6ad6db102322ef3ad2410b79fdde159a4b0f3b92/exceptiongroup-1.2.2.tar.gz", hash = "sha256:47c2edf7c6738fafb49fd34290706d1a1a2f4d1c6df275526b62cbb4aa5393cc", size = 28883 }
wheels = [
    { url = "https://files.pythonhosted.org/packages/02/cc/b7e31358aac6ed1ef2bb790a9746ac2c69bcb3c8588b41616914eb106eaf/exceptiongroup-1.2.2-py3-none-any.whl", hash = "sha256:3111b9d131c238bec2f8f516e123e14ba243563fb135d3fe885990585aa7795b", size = 16453 },
]

[[package]]
name = "filelock"
version = "3.15.4"
source = { registry = "https://pypi.org/simple" }
sdist = { url = "https://files.pythonhosted.org/packages/08/dd/49e06f09b6645156550fb9aee9cc1e59aba7efbc972d665a1bd6ae0435d4/filelock-3.15.4.tar.gz", hash = "sha256:2207938cbc1844345cb01a5a95524dae30f0ce089eba5b00378295a17e3e90cb", size = 18007 }
wheels = [
    { url = "https://files.pythonhosted.org/packages/ae/f0/48285f0262fe47103a4a45972ed2f9b93e4c80b8fd609fa98da78b2a5706/filelock-3.15.4-py3-none-any.whl", hash = "sha256:6ca1fffae96225dab4c6eaf1c4f4f28cd2568d3ec2a44e15a08520504de468e7", size = 16159 },
]

[[package]]
name = "fire"
version = "0.5.0"
source = { registry = "https://pypi.org/simple" }
dependencies = [
    { name = "six" },
    { name = "termcolor" },
]
sdist = { url = "https://files.pythonhosted.org/packages/94/ed/3b9a10605163f48517931083aee8364d4d6d3bb1aa9b75eb0a4a5e9fbfc1/fire-0.5.0.tar.gz", hash = "sha256:a6b0d49e98c8963910021f92bba66f65ab440da2982b78eb1bbf95a0a34aacc6", size = 88282 }

[[package]]
name = "frozenlist"
version = "1.4.1"
source = { registry = "https://pypi.org/simple" }
sdist = { url = "https://files.pythonhosted.org/packages/cf/3d/2102257e7acad73efc4a0c306ad3953f68c504c16982bbdfee3ad75d8085/frozenlist-1.4.1.tar.gz", hash = "sha256:c037a86e8513059a2613aaba4d817bb90b9d9b6b69aace3ce9c877e8c8ed402b", size = 37820 }
wheels = [
    { url = "https://files.pythonhosted.org/packages/7a/35/1328c7b0f780d34f8afc1d87ebdc2bb065a123b24766a0b475f0d67da637/frozenlist-1.4.1-cp310-cp310-macosx_10_9_universal2.whl", hash = "sha256:f9aa1878d1083b276b0196f2dfbe00c9b7e752475ed3b682025ff20c1c1f51ac", size = 94315 },
    { url = "https://files.pythonhosted.org/packages/f4/d6/ca016b0adcf8327714ccef969740688808c86e0287bf3a639ff582f24e82/frozenlist-1.4.1-cp310-cp310-macosx_10_9_x86_64.whl", hash = "sha256:29acab3f66f0f24674b7dc4736477bcd4bc3ad4b896f5f45379a67bce8b96868", size = 53805 },
    { url = "https://files.pythonhosted.org/packages/ae/83/bcdaa437a9bd693ba658a0310f8cdccff26bd78e45fccf8e49897904a5cd/frozenlist-1.4.1-cp310-cp310-macosx_11_0_arm64.whl", hash = "sha256:74fb4bee6880b529a0c6560885fce4dc95936920f9f20f53d99a213f7bf66776", size = 52163 },
    { url = "https://files.pythonhosted.org/packages/d4/e9/759043ab7d169b74fe05ebfbfa9ee5c881c303ebc838e308346204309cd0/frozenlist-1.4.1-cp310-cp310-manylinux_2_17_aarch64.manylinux2014_aarch64.whl", hash = "sha256:590344787a90ae57d62511dd7c736ed56b428f04cd8c161fcc5e7232c130c69a", size = 238595 },
    { url = "https://files.pythonhosted.org/packages/f8/ce/b9de7dc61e753dc318cf0de862181b484178210c5361eae6eaf06792264d/frozenlist-1.4.1-cp310-cp310-manylinux_2_17_ppc64le.manylinux2014_ppc64le.whl", hash = "sha256:068b63f23b17df8569b7fdca5517edef76171cf3897eb68beb01341131fbd2ad", size = 262428 },
    { url = "https://files.pythonhosted.org/packages/36/ce/dc6f29e0352fa34ebe45421960c8e7352ca63b31630a576e8ffb381e9c08/frozenlist-1.4.1-cp310-cp310-manylinux_2_17_s390x.manylinux2014_s390x.whl", hash = "sha256:5c849d495bf5154cd8da18a9eb15db127d4dba2968d88831aff6f0331ea9bd4c", size = 258867 },
    { url = "https://files.pythonhosted.org/packages/51/47/159ac53faf8a11ae5ee8bb9db10327575557504e549cfd76f447b969aa91/frozenlist-1.4.1-cp310-cp310-manylinux_2_5_i686.manylinux1_i686.manylinux_2_17_i686.manylinux2014_i686.whl", hash = "sha256:9750cc7fe1ae3b1611bb8cfc3f9ec11d532244235d75901fb6b8e42ce9229dfe", size = 229412 },
    { url = "https://files.pythonhosted.org/packages/ec/25/0c87df2e53c0c5d90f7517ca0ff7aca78d050a8ec4d32c4278e8c0e52e51/frozenlist-1.4.1-cp310-cp310-manylinux_2_5_x86_64.manylinux1_x86_64.manylinux_2_17_x86_64.manylinux2014_x86_64.whl", hash = "sha256:a9b2de4cf0cdd5bd2dee4c4f63a653c61d2408055ab77b151c1957f221cabf2a", size = 239539 },
    { url = "https://files.pythonhosted.org/packages/97/94/a1305fa4716726ae0abf3b1069c2d922fcfd442538cb850f1be543f58766/frozenlist-1.4.1-cp310-cp310-musllinux_1_1_aarch64.whl", hash = "sha256:0633c8d5337cb5c77acbccc6357ac49a1770b8c487e5b3505c57b949b4b82e98", size = 253379 },
    { url = "https://files.pythonhosted.org/packages/53/82/274e19f122e124aee6d113188615f63b0736b4242a875f482a81f91e07e2/frozenlist-1.4.1-cp310-cp310-musllinux_1_1_i686.whl", hash = "sha256:27657df69e8801be6c3638054e202a135c7f299267f1a55ed3a598934f6c0d75", size = 245901 },
    { url = "https://files.pythonhosted.org/packages/b8/28/899931015b8cffbe155392fe9ca663f981a17e1adc69589ee0e1e7cdc9a2/frozenlist-1.4.1-cp310-cp310-musllinux_1_1_ppc64le.whl", hash = "sha256:f9a3ea26252bd92f570600098783d1371354d89d5f6b7dfd87359d669f2109b5", size = 263797 },
    { url = "https://files.pythonhosted.org/packages/6e/4f/b8a5a2f10c4a58c52a52a40cf6cf1ffcdbf3a3b64f276f41dab989bf3ab5/frozenlist-1.4.1-cp310-cp310-musllinux_1_1_s390x.whl", hash = "sha256:4f57dab5fe3407b6c0c1cc907ac98e8a189f9e418f3b6e54d65a718aaafe3950", size = 264415 },
    { url = "https://files.pythonhosted.org/packages/b0/2c/7be3bdc59dbae444864dbd9cde82790314390ec54636baf6b9ce212627ad/frozenlist-1.4.1-cp310-cp310-musllinux_1_1_x86_64.whl", hash = "sha256:e02a0e11cf6597299b9f3bbd3f93d79217cb90cfd1411aec33848b13f5c656cc", size = 253964 },
    { url = "https://files.pythonhosted.org/packages/2e/ec/4fb5a88f6b9a352aed45ab824dd7ce4801b7bcd379adcb927c17a8f0a1a8/frozenlist-1.4.1-cp310-cp310-win32.whl", hash = "sha256:a828c57f00f729620a442881cc60e57cfcec6842ba38e1b19fd3e47ac0ff8dc1", size = 44559 },
    { url = "https://files.pythonhosted.org/packages/61/15/2b5d644d81282f00b61e54f7b00a96f9c40224107282efe4cd9d2bf1433a/frozenlist-1.4.1-cp310-cp310-win_amd64.whl", hash = "sha256:f56e2333dda1fe0f909e7cc59f021eba0d2307bc6f012a1ccf2beca6ba362439", size = 50434 },
    { url = "https://files.pythonhosted.org/packages/01/bc/8d33f2d84b9368da83e69e42720cff01c5e199b5a868ba4486189a4d8fa9/frozenlist-1.4.1-cp311-cp311-macosx_10_9_universal2.whl", hash = "sha256:a0cb6f11204443f27a1628b0e460f37fb30f624be6051d490fa7d7e26d4af3d0", size = 97060 },
    { url = "https://files.pythonhosted.org/packages/af/b2/904500d6a162b98a70e510e743e7ea992241b4f9add2c8063bf666ca21df/frozenlist-1.4.1-cp311-cp311-macosx_10_9_x86_64.whl", hash = "sha256:b46c8ae3a8f1f41a0d2ef350c0b6e65822d80772fe46b653ab6b6274f61d4a49", size = 55347 },
    { url = "https://files.pythonhosted.org/packages/5b/9c/f12b69997d3891ddc0d7895999a00b0c6a67f66f79498c0e30f27876435d/frozenlist-1.4.1-cp311-cp311-macosx_11_0_arm64.whl", hash = "sha256:fde5bd59ab5357e3853313127f4d3565fc7dad314a74d7b5d43c22c6a5ed2ced", size = 53374 },
    { url = "https://files.pythonhosted.org/packages/ac/6e/e0322317b7c600ba21dec224498c0c5959b2bce3865277a7c0badae340a9/frozenlist-1.4.1-cp311-cp311-manylinux_2_17_aarch64.manylinux2014_aarch64.whl", hash = "sha256:722e1124aec435320ae01ee3ac7bec11a5d47f25d0ed6328f2273d287bc3abb0", size = 273288 },
    { url = "https://files.pythonhosted.org/packages/a7/76/180ee1b021568dad5b35b7678616c24519af130ed3fa1e0f1ed4014e0f93/frozenlist-1.4.1-cp311-cp311-manylinux_2_17_ppc64le.manylinux2014_ppc64le.whl", hash = "sha256:2471c201b70d58a0f0c1f91261542a03d9a5e088ed3dc6c160d614c01649c106", size = 284737 },
    { url = "https://files.pythonhosted.org/packages/05/08/40159d706a6ed983c8aca51922a93fc69f3c27909e82c537dd4054032674/frozenlist-1.4.1-cp311-cp311-manylinux_2_17_s390x.manylinux2014_s390x.whl", hash = "sha256:c757a9dd70d72b076d6f68efdbb9bc943665ae954dad2801b874c8c69e185068", size = 280267 },
    { url = "https://files.pythonhosted.org/packages/e0/18/9f09f84934c2b2aa37d539a322267939770362d5495f37783440ca9c1b74/frozenlist-1.4.1-cp311-cp311-manylinux_2_5_i686.manylinux1_i686.manylinux_2_17_i686.manylinux2014_i686.whl", hash = "sha256:f146e0911cb2f1da549fc58fc7bcd2b836a44b79ef871980d605ec392ff6b0d2", size = 258778 },
    { url = "https://files.pythonhosted.org/packages/b3/c9/0bc5ee7e1f5cc7358ab67da0b7dfe60fbd05c254cea5c6108e7d1ae28c63/frozenlist-1.4.1-cp311-cp311-manylinux_2_5_x86_64.manylinux1_x86_64.manylinux_2_17_x86_64.manylinux2014_x86_64.whl", hash = "sha256:4f9c515e7914626b2a2e1e311794b4c35720a0be87af52b79ff8e1429fc25f19", size = 272276 },
    { url = "https://files.pythonhosted.org/packages/12/5d/147556b73a53ad4df6da8bbb50715a66ac75c491fdedac3eca8b0b915345/frozenlist-1.4.1-cp311-cp311-musllinux_1_1_aarch64.whl", hash = "sha256:c302220494f5c1ebeb0912ea782bcd5e2f8308037b3c7553fad0e48ebad6ad82", size = 272424 },
    { url = "https://files.pythonhosted.org/packages/83/61/2087bbf24070b66090c0af922685f1d0596c24bb3f3b5223625bdeaf03ca/frozenlist-1.4.1-cp311-cp311-musllinux_1_1_i686.whl", hash = "sha256:442acde1e068288a4ba7acfe05f5f343e19fac87bfc96d89eb886b0363e977ec", size = 260881 },
    { url = "https://files.pythonhosted.org/packages/a8/be/a235bc937dd803258a370fe21b5aa2dd3e7bfe0287a186a4bec30c6cccd6/frozenlist-1.4.1-cp311-cp311-musllinux_1_1_ppc64le.whl", hash = "sha256:1b280e6507ea8a4fa0c0a7150b4e526a8d113989e28eaaef946cc77ffd7efc0a", size = 282327 },
    { url = "https://files.pythonhosted.org/packages/5d/e7/b2469e71f082948066b9382c7b908c22552cc705b960363c390d2e23f587/frozenlist-1.4.1-cp311-cp311-musllinux_1_1_s390x.whl", hash = "sha256:fe1a06da377e3a1062ae5fe0926e12b84eceb8a50b350ddca72dc85015873f74", size = 281502 },
    { url = "https://files.pythonhosted.org/packages/db/1b/6a5b970e55dffc1a7d0bb54f57b184b2a2a2ad0b7bca16a97ca26d73c5b5/frozenlist-1.4.1-cp311-cp311-musllinux_1_1_x86_64.whl", hash = "sha256:db9e724bebd621d9beca794f2a4ff1d26eed5965b004a97f1f1685a173b869c2", size = 272292 },
    { url = "https://files.pythonhosted.org/packages/1a/05/ebad68130e6b6eb9b287dacad08ea357c33849c74550c015b355b75cc714/frozenlist-1.4.1-cp311-cp311-win32.whl", hash = "sha256:e774d53b1a477a67838a904131c4b0eef6b3d8a651f8b138b04f748fccfefe17", size = 44446 },
    { url = "https://files.pythonhosted.org/packages/b3/21/c5aaffac47fd305d69df46cfbf118768cdf049a92ee6b0b5cb029d449dcf/frozenlist-1.4.1-cp311-cp311-win_amd64.whl", hash = "sha256:fb3c2db03683b5767dedb5769b8a40ebb47d6f7f45b1b3e3b4b51ec8ad9d9825", size = 50459 },
    { url = "https://files.pythonhosted.org/packages/b4/db/4cf37556a735bcdb2582f2c3fa286aefde2322f92d3141e087b8aeb27177/frozenlist-1.4.1-cp312-cp312-macosx_10_9_universal2.whl", hash = "sha256:1979bc0aeb89b33b588c51c54ab0161791149f2461ea7c7c946d95d5f93b56ae", size = 93937 },
    { url = "https://files.pythonhosted.org/packages/46/03/69eb64642ca8c05f30aa5931d6c55e50b43d0cd13256fdd01510a1f85221/frozenlist-1.4.1-cp312-cp312-macosx_10_9_x86_64.whl", hash = "sha256:cc7b01b3754ea68a62bd77ce6020afaffb44a590c2289089289363472d13aedb", size = 53656 },
    { url = "https://files.pythonhosted.org/packages/3f/ab/c543c13824a615955f57e082c8a5ee122d2d5368e80084f2834e6f4feced/frozenlist-1.4.1-cp312-cp312-macosx_11_0_arm64.whl", hash = "sha256:c9c92be9fd329ac801cc420e08452b70e7aeab94ea4233a4804f0915c14eba9b", size = 51868 },
    { url = "https://files.pythonhosted.org/packages/a9/b8/438cfd92be2a124da8259b13409224d9b19ef8f5a5b2507174fc7e7ea18f/frozenlist-1.4.1-cp312-cp312-manylinux_2_17_aarch64.manylinux2014_aarch64.whl", hash = "sha256:5c3894db91f5a489fc8fa6a9991820f368f0b3cbdb9cd8849547ccfab3392d86", size = 280652 },
    { url = "https://files.pythonhosted.org/packages/54/72/716a955521b97a25d48315c6c3653f981041ce7a17ff79f701298195bca3/frozenlist-1.4.1-cp312-cp312-manylinux_2_17_ppc64le.manylinux2014_ppc64le.whl", hash = "sha256:ba60bb19387e13597fb059f32cd4d59445d7b18b69a745b8f8e5db0346f33480", size = 286739 },
    { url = "https://files.pythonhosted.org/packages/65/d8/934c08103637567084568e4d5b4219c1016c60b4d29353b1a5b3587827d6/frozenlist-1.4.1-cp312-cp312-manylinux_2_17_s390x.manylinux2014_s390x.whl", hash = "sha256:8aefbba5f69d42246543407ed2461db31006b0f76c4e32dfd6f42215a2c41d09", size = 289447 },
    { url = "https://files.pythonhosted.org/packages/70/bb/d3b98d83ec6ef88f9bd63d77104a305d68a146fd63a683569ea44c3085f6/frozenlist-1.4.1-cp312-cp312-manylinux_2_5_i686.manylinux1_i686.manylinux_2_17_i686.manylinux2014_i686.whl", hash = "sha256:780d3a35680ced9ce682fbcf4cb9c2bad3136eeff760ab33707b71db84664e3a", size = 265466 },
    { url = "https://files.pythonhosted.org/packages/0b/f2/b8158a0f06faefec33f4dff6345a575c18095a44e52d4f10c678c137d0e0/frozenlist-1.4.1-cp312-cp312-manylinux_2_5_x86_64.manylinux1_x86_64.manylinux_2_17_x86_64.manylinux2014_x86_64.whl", hash = "sha256:9acbb16f06fe7f52f441bb6f413ebae6c37baa6ef9edd49cdd567216da8600cd", size = 281530 },
    { url = "https://files.pythonhosted.org/packages/ea/a2/20882c251e61be653764038ece62029bfb34bd5b842724fff32a5b7a2894/frozenlist-1.4.1-cp312-cp312-musllinux_1_1_aarch64.whl", hash = "sha256:23b701e65c7b36e4bf15546a89279bd4d8675faabc287d06bbcfac7d3c33e1e6", size = 281295 },
    { url = "https://files.pythonhosted.org/packages/4c/f9/8894c05dc927af2a09663bdf31914d4fb5501653f240a5bbaf1e88cab1d3/frozenlist-1.4.1-cp312-cp312-musllinux_1_1_i686.whl", hash = "sha256:3e0153a805a98f5ada7e09826255ba99fb4f7524bb81bf6b47fb702666484ae1", size = 268054 },
    { url = "https://files.pythonhosted.org/packages/37/ff/a613e58452b60166507d731812f3be253eb1229808e59980f0405d1eafbf/frozenlist-1.4.1-cp312-cp312-musllinux_1_1_ppc64le.whl", hash = "sha256:dd9b1baec094d91bf36ec729445f7769d0d0cf6b64d04d86e45baf89e2b9059b", size = 286904 },
    { url = "https://files.pythonhosted.org/packages/cc/6e/0091d785187f4c2020d5245796d04213f2261ad097e0c1cf35c44317d517/frozenlist-1.4.1-cp312-cp312-musllinux_1_1_s390x.whl", hash = "sha256:1a4471094e146b6790f61b98616ab8e44f72661879cc63fa1049d13ef711e71e", size = 290754 },
    { url = "https://files.pythonhosted.org/packages/a5/c2/e42ad54bae8bcffee22d1e12a8ee6c7717f7d5b5019261a8c861854f4776/frozenlist-1.4.1-cp312-cp312-musllinux_1_1_x86_64.whl", hash = "sha256:5667ed53d68d91920defdf4035d1cdaa3c3121dc0b113255124bcfada1cfa1b8", size = 282602 },
    { url = "https://files.pythonhosted.org/packages/b6/61/56bad8cb94f0357c4bc134acc30822e90e203b5cb8ff82179947de90c17f/frozenlist-1.4.1-cp312-cp312-win32.whl", hash = "sha256:beee944ae828747fd7cb216a70f120767fc9f4f00bacae8543c14a6831673f89", size = 44063 },
    { url = "https://files.pythonhosted.org/packages/3e/dc/96647994a013bc72f3d453abab18340b7f5e222b7b7291e3697ca1fcfbd5/frozenlist-1.4.1-cp312-cp312-win_amd64.whl", hash = "sha256:64536573d0a2cb6e625cf309984e2d873979709f2cf22839bf2d61790b448ad5", size = 50452 },
    { url = "https://files.pythonhosted.org/packages/83/10/466fe96dae1bff622021ee687f68e5524d6392b0a2f80d05001cd3a451ba/frozenlist-1.4.1-py3-none-any.whl", hash = "sha256:04ced3e6a46b4cfffe20f9ae482818e34eba9b5fb0ce4056e4cc9b6e212d09b7", size = 11552 },
]

[[package]]
name = "fsspec"
version = "2024.6.1"
source = { registry = "https://pypi.org/simple" }
sdist = { url = "https://files.pythonhosted.org/packages/90/b6/eba5024a9889fcfff396db543a34bef0ab9d002278f163129f9f01005960/fsspec-2024.6.1.tar.gz", hash = "sha256:fad7d7e209dd4c1208e3bbfda706620e0da5142bebbd9c384afb95b07e798e49", size = 284584 }
wheels = [
    { url = "https://files.pythonhosted.org/packages/5e/44/73bea497ac69bafde2ee4269292fa3b41f1198f4bb7bbaaabde30ad29d4a/fsspec-2024.6.1-py3-none-any.whl", hash = "sha256:3cb443f8bcd2efb31295a5b9fdb02aee81d8452c80d28f97a6d0959e6cee101e", size = 177561 },
]

[package.optional-dependencies]
http = [
    { name = "aiohttp" },
]

[[package]]
name = "grpcio"
version = "1.65.5"
source = { registry = "https://pypi.org/simple" }
sdist = { url = "https://files.pythonhosted.org/packages/6c/d8/1d8f1640649808db79b689d65b03556077d5504baad5ea64b167a5adedad/grpcio-1.65.5.tar.gz", hash = "sha256:ec6f219fb5d677a522b0deaf43cea6697b16f338cb68d009e30930c4aa0d2209", size = 12260860 }
wheels = [
    { url = "https://files.pythonhosted.org/packages/07/d5/428d8f96b377c6f06def1283b3f267bfb8eaec822b7b76d4c85793d58193/grpcio-1.65.5-cp310-cp310-linux_armv7l.whl", hash = "sha256:b67d450f1e008fedcd81e097a3a400a711d8be1a8b20f852a7b8a73fead50fe3", size = 4880431 },
    { url = "https://files.pythonhosted.org/packages/26/23/2d412be541758d4ce0006a5437d1e19113e76ded0d6a0f6976af71adbae6/grpcio-1.65.5-cp310-cp310-macosx_12_0_universal2.whl", hash = "sha256:a70a20eed87bba647a38bedd93b3ce7db64b3f0e8e0952315237f7f5ca97b02d", size = 10415903 },
    { url = "https://files.pythonhosted.org/packages/7c/17/f437a1596bc9f98d3d921c53359412172e60f35d39fd15b1973e96e78b81/grpcio-1.65.5-cp310-cp310-manylinux_2_17_aarch64.whl", hash = "sha256:f79c87c114bf37adf408026b9e2e333fe9ff31dfc9648f6f80776c513145c813", size = 5395041 },
    { url = "https://files.pythonhosted.org/packages/4f/72/6a0cfabb9b104de49abdb729cb7dc60d284b310e6bd2c9327eaaf6e9b674/grpcio-1.65.5-cp310-cp310-manylinux_2_17_i686.manylinux2014_i686.whl", hash = "sha256:f17f9fa2d947dbfaca01b3ab2c62eefa8240131fdc67b924eb42ce6032e3e5c1", size = 5981232 },
    { url = "https://files.pythonhosted.org/packages/b3/ae/4532385766760e3d57f8c7c81ce9e11862b247eb9d6dae90c85d094f541c/grpcio-1.65.5-cp310-cp310-manylinux_2_17_x86_64.manylinux2014_x86_64.whl", hash = "sha256:32d60e18ff7c34fe3f6db3d35ad5c6dc99f5b43ff3982cb26fad4174462d10b1", size = 5662327 },
    { url = "https://files.pythonhosted.org/packages/ef/5f/36e1d42b444ced845d6ca1b3a8ef030dc09105d6dc58de47452946753719/grpcio-1.65.5-cp310-cp310-musllinux_1_1_i686.whl", hash = "sha256:fe6505376f5b00bb008e4e1418152e3ad3d954b629da286c7913ff3cfc0ff740", size = 6290370 },
    { url = "https://files.pythonhosted.org/packages/2e/dc/442c4405221eb1d241ee17327d2da0040c2a97f0e186801790b9e2016abd/grpcio-1.65.5-cp310-cp310-musllinux_1_1_x86_64.whl", hash = "sha256:33158e56c6378063923c417e9fbdb28660b6e0e2835af42e67f5a7793f587af7", size = 5911708 },
    { url = "https://files.pythonhosted.org/packages/36/c1/4185d39ef28ac58688fd203274ca71df176ca367fb6c1f245b4d7921dce3/grpcio-1.65.5-cp310-cp310-win32.whl", hash = "sha256:1cbc208edb9acf1cc339396a1a36b83796939be52f34e591c90292045b579fbf", size = 3438056 },
    { url = "https://files.pythonhosted.org/packages/b4/67/000a50422bfe49c21a148eaa0908a910b129a0856b198bc3a3bddef82749/grpcio-1.65.5-cp310-cp310-win_amd64.whl", hash = "sha256:bc74f3f745c37e2c5685c9d2a2d5a94de00f286963f5213f763ae137bf4f2358", size = 4146691 },
    { url = "https://files.pythonhosted.org/packages/4a/01/8b8ccc747e0a7572631afe0ad86dafb5e252e045e1bf35d299b8baa80078/grpcio-1.65.5-cp311-cp311-linux_armv7l.whl", hash = "sha256:3207ae60d07e5282c134b6e02f9271a2cb523c6d7a346c6315211fe2bf8d61ed", size = 4886796 },
    { url = "https://files.pythonhosted.org/packages/a5/8a/773ec9ea43b18b7ba0ed131dcb8ed13958b3a87762d966e3e6275961b968/grpcio-1.65.5-cp311-cp311-macosx_10_9_universal2.whl", hash = "sha256:a2f80510f99f82d4eb825849c486df703f50652cea21c189eacc2b84f2bde764", size = 10443520 },
    { url = "https://files.pythonhosted.org/packages/2d/5a/2fdd707bf1415ac6b18141893f38bfd0d1603903dbea0ed08cbf595e2ad6/grpcio-1.65.5-cp311-cp311-manylinux_2_17_aarch64.whl", hash = "sha256:a80e9a5e3f93c54f5eb82a3825ea1fc4965b2fa0026db2abfecb139a5c4ecdf1", size = 5398157 },
    { url = "https://files.pythonhosted.org/packages/e5/32/e65418aa0e330e019988bf0fac3cb3fa4b93cf2c6668b11067116a3b3a6e/grpcio-1.65.5-cp311-cp311-manylinux_2_17_i686.manylinux2014_i686.whl", hash = "sha256:0b2944390a496567de9e70418f3742b477d85d8ca065afa90432edc91b4bb8ad", size = 5983855 },
    { url = "https://files.pythonhosted.org/packages/99/6a/d9021f91eacf30e6410f4d1809517a950f0e8b9ccd9f1a0afa05b0d1c07c/grpcio-1.65.5-cp311-cp311-manylinux_2_17_x86_64.manylinux2014_x86_64.whl", hash = "sha256:c3655139d7be213c32c79ef6fb2367cae28e56ef68e39b1961c43214b457f257", size = 5660388 },
    { url = "https://files.pythonhosted.org/packages/6b/61/f1281d7a3b2e42b3f924773b81e340340fc81fde51af4f9702be97af44af/grpcio-1.65.5-cp311-cp311-musllinux_1_1_i686.whl", hash = "sha256:05f02d68fc720e085f061b704ee653b181e6d5abfe315daef085719728d3d1fd", size = 6294373 },
    { url = "https://files.pythonhosted.org/packages/ac/6e/9158f50864a26da29343269d4b8e3c79a934b081f05b62ee296205f6ba85/grpcio-1.65.5-cp311-cp311-musllinux_1_1_x86_64.whl", hash = "sha256:1c4caafe71aef4dabf53274bbf4affd6df651e9f80beedd6b8e08ff438ed3260", size = 5911981 },
    { url = "https://files.pythonhosted.org/packages/ac/90/85e229a7d1ce432d42566f3340a16055c30066debbd31a58c53b971df7d6/grpcio-1.65.5-cp311-cp311-win32.whl", hash = "sha256:84c901cdec16a092099f251ef3360d15e29ef59772150fa261d94573612539b5", size = 3437955 },
    { url = "https://files.pythonhosted.org/packages/f0/24/d87cfae0e8cc73532221892b414bf0ffc9fe8b84ac6bea5b6be5045963ae/grpcio-1.65.5-cp311-cp311-win_amd64.whl", hash = "sha256:11f8b16121768c1cb99d7dcb84e01510e60e6a206bf9123e134118802486f035", size = 4148265 },
    { url = "https://files.pythonhosted.org/packages/75/00/079c2c8ca6b92f595937aacd256f8b0e94bb750a4d313b0249a8603aaa67/grpcio-1.65.5-cp312-cp312-linux_armv7l.whl", hash = "sha256:ee6ed64a27588a2c94e8fa84fe8f3b5c89427d4d69c37690903d428ec61ca7e4", size = 4825951 },
    { url = "https://files.pythonhosted.org/packages/6b/8c/35a8d0f7135dbeb87f522ec743cd06423dba8eaec6c891f9466b0f46284c/grpcio-1.65.5-cp312-cp312-macosx_10_9_universal2.whl", hash = "sha256:76991b7a6fb98630a3328839755181ce7c1aa2b1842aa085fd4198f0e5198960", size = 10408025 },
    { url = "https://files.pythonhosted.org/packages/b8/e4/76fbbc753e8925e7779045e63896cf177f39b2b9419ee64910de4b055376/grpcio-1.65.5-cp312-cp312-manylinux_2_17_aarch64.whl", hash = "sha256:89c00a18801b1ed9cc441e29b521c354725d4af38c127981f2c950c796a09b6e", size = 5339884 },
    { url = "https://files.pythonhosted.org/packages/27/0d/b7be8fffa0c3d721c8ab3553745aa880849c60b2a2a7da0da625f4c4fbaf/grpcio-1.65.5-cp312-cp312-manylinux_2_17_i686.manylinux2014_i686.whl", hash = "sha256:078038e150a897e5e402ed3d57f1d31ebf604cbed80f595bd281b5da40762a92", size = 5925035 },
    { url = "https://files.pythonhosted.org/packages/44/3f/0151cd08156be773884c7a0f0e22daecdb71fe009a5decf3f1abe1e35159/grpcio-1.65.5-cp312-cp312-manylinux_2_17_x86_64.manylinux2014_x86_64.whl", hash = "sha256:c97962720489ef31b5ad8a916e22bc31bba3664e063fb9f6702dce056d4aa61b", size = 5605652 },
    { url = "https://files.pythonhosted.org/packages/87/a2/b2896199638a94a55d87aaaabe77a04eb59a4a73f420791ae3822ec7a714/grpcio-1.65.5-cp312-cp312-musllinux_1_1_i686.whl", hash = "sha256:b8270b15b99781461b244f5c81d5c2bc9696ab9189fb5ff86c841417fb3b39fe", size = 6238617 },
    { url = "https://files.pythonhosted.org/packages/40/ce/340d07e224ac802011f8fcf1e03e73f45927ed7aa8be86ed4ea62ec99f94/grpcio-1.65.5-cp312-cp312-musllinux_1_1_x86_64.whl", hash = "sha256:8e5c4c15ac3fe1eb68e46bc51e66ad29be887479f231f8237cf8416058bf0cc1", size = 5855677 },
    { url = "https://files.pythonhosted.org/packages/8c/22/9c8084ccd67d27f4119f3ca6fd74408a4fceaf73536eca9811594baf5b86/grpcio-1.65.5-cp312-cp312-win32.whl", hash = "sha256:f5b5970341359341d0e4c789da7568264b2a89cd976c05ea476036852b5950cd", size = 3420261 },
    { url = "https://files.pythonhosted.org/packages/3e/72/bd4c82ac27dd84ab39e33ab445be1157fe9b1d659dda6355079b479053dd/grpcio-1.65.5-cp312-cp312-win_amd64.whl", hash = "sha256:238a625f391a1b9f5f069bdc5930f4fd71b74426bea52196fc7b83f51fa97d34", size = 4134287 },
]

[[package]]
name = "hydra-core"
version = "1.3.2"
source = { registry = "https://pypi.org/simple" }
dependencies = [
    { name = "antlr4-python3-runtime" },
    { name = "omegaconf" },
    { name = "packaging" },
]
sdist = { url = "https://files.pythonhosted.org/packages/6d/8e/07e42bc434a847154083b315779b0a81d567154504624e181caf2c71cd98/hydra-core-1.3.2.tar.gz", hash = "sha256:8a878ed67216997c3e9d88a8e72e7b4767e81af37afb4ea3334b269a4390a824", size = 3263494 }
wheels = [
    { url = "https://files.pythonhosted.org/packages/c6/50/e0edd38dcd63fb26a8547f13d28f7a008bc4a3fd4eb4ff030673f22ad41a/hydra_core-1.3.2-py3-none-any.whl", hash = "sha256:fa0238a9e31df3373b35b0bfb672c34cc92718d21f81311d8996a16de1141d8b", size = 154547 },
]

[[package]]
name = "idna"
version = "3.7"
source = { registry = "https://pypi.org/simple" }
sdist = { url = "https://files.pythonhosted.org/packages/21/ed/f86a79a07470cb07819390452f178b3bef1d375f2ec021ecfc709fc7cf07/idna-3.7.tar.gz", hash = "sha256:028ff3aadf0609c1fd278d8ea3089299412a7a8b9bd005dd08b9f8285bcb5cfc", size = 189575 }
wheels = [
    { url = "https://files.pythonhosted.org/packages/e5/3e/741d8c82801c347547f8a2a06aa57dbb1992be9e948df2ea0eda2c8b79e8/idna-3.7-py3-none-any.whl", hash = "sha256:82fee1fc78add43492d3a1898bfa6d8a904cc97d8427f683ed8e798d07761aa0", size = 66836 },
]

[[package]]
name = "iniconfig"
version = "2.0.0"
source = { registry = "https://pypi.org/simple" }
sdist = { url = "https://files.pythonhosted.org/packages/d7/4b/cbd8e699e64a6f16ca3a8220661b5f83792b3017d0f79807cb8708d33913/iniconfig-2.0.0.tar.gz", hash = "sha256:2d91e135bf72d31a410b17c16da610a82cb55f6b0477d1a902134b24a455b8b3", size = 4646 }
wheels = [
    { url = "https://files.pythonhosted.org/packages/ef/a6/62565a6e1cf69e10f5727360368e451d4b7f58beeac6173dc9db836a5b46/iniconfig-2.0.0-py3-none-any.whl", hash = "sha256:b6a85871a79d2e3b22d2d1b94ac2824226a63c6b741c88f7ae975f18b6778374", size = 5892 },
]

[[package]]
name = "isort"
version = "5.13.2"
source = { registry = "https://pypi.org/simple" }
sdist = { url = "https://files.pythonhosted.org/packages/87/f9/c1eb8635a24e87ade2efce21e3ce8cd6b8630bb685ddc9cdaca1349b2eb5/isort-5.13.2.tar.gz", hash = "sha256:48fdfcb9face5d58a4f6dde2e72a1fb8dcaf8ab26f95ab49fab84c2ddefb0109", size = 175303 }
wheels = [
    { url = "https://files.pythonhosted.org/packages/d1/b3/8def84f539e7d2289a02f0524b944b15d7c75dab7628bedf1c4f0992029c/isort-5.13.2-py3-none-any.whl", hash = "sha256:8ca5e72a8d85860d5a3fa69b8745237f2939afe12dbf656afbcb47fe72d947a6", size = 92310 },
]

[[package]]
name = "itk"
version = "5.4.0"
source = { registry = "https://pypi.org/simple" }
dependencies = [
    { name = "itk-core" },
    { name = "itk-filtering" },
    { name = "itk-io" },
    { name = "itk-numerics" },
    { name = "itk-registration" },
    { name = "itk-segmentation" },
    { name = "numpy" },
]
wheels = [
    { url = "https://files.pythonhosted.org/packages/85/02/80e6deaa0cd624e84fae1089e90d042a22387a8b47eaa08a0685d5696b26/itk-5.4.0-cp310-cp310-macosx_10_9_x86_64.whl", hash = "sha256:d53e27d5af5d1f35aab7e022e9cf0a72dbedfd9c615977fd896937cefa755dab", size = 17013 },
    { url = "https://files.pythonhosted.org/packages/c2/cb/2c676e59f03362a9f4dc7c8585ddaeb87f8eeb1ba478dac9abfa82de683b/itk-5.4.0-cp310-cp310-macosx_11_0_arm64.whl", hash = "sha256:eb21348a6cd0e7e6d30aa6bbdddddaf33c2822ae8ac35c16d9ee120a8792a3b5", size = 17012 },
    { url = "https://files.pythonhosted.org/packages/2c/56/bec6f77fd382edf821b5112bf6c5f53fca5cd71fd8b49e6d8a6053a9afcc/itk-5.4.0-cp310-cp310-manylinux_2_17_x86_64.whl", hash = "sha256:7e64c7cb50b8a01a9cb138544d0799c6abc6b9307a3cfa71d595e76f3b1fc5f7", size = 17016 },
    { url = "https://files.pythonhosted.org/packages/d2/c1/806c4d678a30c2c99e4d115cade084a26777f960f2a1a5855cee1202fafb/itk-5.4.0-cp310-cp310-manylinux_2_28_aarch64.whl", hash = "sha256:82d5bb5eb0a8190ed31b0789666ef508071379f2a18ca1c750ad5da5b23f2aac", size = 17020 },
    { url = "https://files.pythonhosted.org/packages/50/e9/c9de1a2084f49f05c26fdbd7d7565be4af8e526121de678f139e7676d6ca/itk-5.4.0-cp310-cp310-manylinux_2_28_x86_64.whl", hash = "sha256:8885311815b60fa1f13b0481ba1f0e4ebe095cd48706d9a5933a1a59cf55dd62", size = 17017 },
    { url = "https://files.pythonhosted.org/packages/57/4c/52e326d71c01a95f51d760ca903affb5363bef7b7d34075814010cc88a7f/itk-5.4.0-cp310-cp310-win_amd64.whl", hash = "sha256:b89b42a2ad67eccbaebef9617e29b283c5055b0a355d48bf89e03a3142a2b94d", size = 17011 },
    { url = "https://files.pythonhosted.org/packages/91/ff/41eca0198cca656b10b0507bf0a6a9d2d91b3f18ebfad997d5391d39c33f/itk-5.4.0-cp311-abi3-macosx_10_9_x86_64.whl", hash = "sha256:8a264d30a70880e495b8de57ede45116ce4c7cc881ddf481ec51625ef88266f2", size = 17013 },
    { url = "https://files.pythonhosted.org/packages/0b/dc/c0c76414440ea1520b496801b9ee82f7cfbe5c4c1643e1e82c383897b3ae/itk-5.4.0-cp311-abi3-macosx_11_0_arm64.whl", hash = "sha256:a1b4e5511c2274025bffe80d081ef79ee41de580df80311007af1ec05e2774db", size = 17014 },
    { url = "https://files.pythonhosted.org/packages/b7/43/372e2bf8e8e6533b33541418be63aac4599ef5e3910aa031866a55c505f6/itk-5.4.0-cp311-abi3-manylinux_2_17_x86_64.whl", hash = "sha256:c46e28df48e553557f2b2d810709c106480c41955453bc507b7d0e1119256c07", size = 17016 },
    { url = "https://files.pythonhosted.org/packages/8a/a0/732ddb5575a5be47d1088def8b1db91c799263a8d583181341271a4f6e6d/itk-5.4.0-cp311-abi3-manylinux_2_28_aarch64.whl", hash = "sha256:88344f4c7e8a74dfdeb98e20232d1a9565eb7c381d8242534588ecc4e745ffb3", size = 17016 },
    { url = "https://files.pythonhosted.org/packages/7e/14/577a2a26c81ab6e2db821d7a5da3c6ff8dbf27ab3d8ebe74a3d4f203ab38/itk-5.4.0-cp311-abi3-manylinux_2_28_x86_64.whl", hash = "sha256:0f0dcce9df862831e705eebf0ffa95de554b17027f69d67b31b30dcb8d838019", size = 17017 },
    { url = "https://files.pythonhosted.org/packages/e6/05/b876851fc885a3e3cb85f4167bcbc35020da23b98d50da3947041fc82224/itk-5.4.0-cp311-abi3-win_amd64.whl", hash = "sha256:e5ffacab2c8609979c78c2d2e02ee7e6abd611261aac0613289d98e7c277cd83", size = 17009 },
]

[[package]]
name = "itk-core"
version = "5.4.0"
source = { registry = "https://pypi.org/simple" }
dependencies = [
    { name = "numpy" },
]
wheels = [
    { url = "https://files.pythonhosted.org/packages/f1/81/7c77efba8b54e3903e90841c199e2dc4cfed0030c4ca58edc24df17d1e46/itk_core-5.4.0-cp310-cp310-macosx_10_9_x86_64.whl", hash = "sha256:0829cdb05ad21e44532c1a7101e3772d760506593c1466839e705d4ec0a295af", size = 64430218 },
    { url = "https://files.pythonhosted.org/packages/34/48/3410757268112aeb4814fd1459ef918f4dd543f850dda21509d1f3f8cdbe/itk_core-5.4.0-cp310-cp310-macosx_11_0_arm64.whl", hash = "sha256:aacd9a319d63df991c89a2d7ef6b4086e98e0aa2672aca3ac2991f8f9e5b99ed", size = 62863142 },
    { url = "https://files.pythonhosted.org/packages/64/31/2cfa53f30f3f20c737414043fa738b748666a4e2a87e48629a4a14a44abe/itk_core-5.4.0-cp310-cp310-manylinux_2_17_x86_64.manylinux2014_x86_64.whl", hash = "sha256:81d03764db74840beb821308a3b99bb1a1db1cc97001d66079a5fe4c83f2fe27", size = 82127677 },
    { url = "https://files.pythonhosted.org/packages/ec/a0/fd55ac94d7798fa2db854564cb9265db9eea882060c6adf2cb0506420071/itk_core-5.4.0-cp310-cp310-manylinux_2_17_x86_64.whl", hash = "sha256:4de64fa8dd15f2702d0f46443f03b5cf719be28ca6b56a813c65ca1c194864a9", size = 80529623 },
    { url = "https://files.pythonhosted.org/packages/7d/7b/356f5ee0974dab21e00df4181adbf47c78c0f3180223496666eaabb45be6/itk_core-5.4.0-cp310-cp310-manylinux_2_28_aarch64.whl", hash = "sha256:86b86a67782745fc4c44105dea97c416cc91e271a089a934ac686de34ee689ad", size = 72262103 },
    { url = "https://files.pythonhosted.org/packages/d4/3a/0b430ecac54e54958599217c1be2c12a4ad92255bf6cc49e47db61ba9e52/itk_core-5.4.0-cp310-cp310-manylinux_2_28_x86_64.whl", hash = "sha256:f9c984a1eb91bde336aa3163707da7b2f762095da4672099642e990ba541651e", size = 80196964 },
    { url = "https://files.pythonhosted.org/packages/82/23/e5968e52bca5c146b804f8f222fdd538950593a4a2b7a88cec0f25f62f54/itk_core-5.4.0-cp310-cp310-win_amd64.whl", hash = "sha256:5757cce6c15b81427b88b6d485209883a50ecd86998f0304c1b77ce574d67279", size = 37107184 },
    { url = "https://files.pythonhosted.org/packages/0a/2e/e3109f8f9f3bb01aecde391eedb4fb333bdedde6c66bd1154c8bbd016d87/itk_core-5.4.0-cp311-abi3-macosx_10_9_x86_64.whl", hash = "sha256:3a6cb9c5e8ff3ea5ff342672e450393a0daaee95a9f99815b2a2b57724be5753", size = 64993466 },
    { url = "https://files.pythonhosted.org/packages/60/be/5e7d2f70bb03a8ef78ca076c22d0e3c633b330be1ca310a6dcebfefaaea3/itk_core-5.4.0-cp311-abi3-macosx_11_0_arm64.whl", hash = "sha256:21c7b5c451f73c8073eb3b5dd85f7c654399cdc25dd51669bfbbafa611aa4649", size = 68646892 },
    { url = "https://files.pythonhosted.org/packages/db/d7/e3bf492909baa0bc49df791008e3dbb3ba5f71defffc77f5f3a5a5ac72a5/itk_core-5.4.0-cp311-abi3-manylinux_2_17_x86_64.manylinux2014_x86_64.whl", hash = "sha256:d2805461035153b7a3dd404d8412b33c4c295a5b77dbe995f5bb86bc77a11739", size = 83079081 },
    { url = "https://files.pythonhosted.org/packages/6c/b2/1c9c7df378fede557ee3041ec0178c94a2d4fce65f107133ac476d99d4e8/itk_core-5.4.0-cp311-abi3-manylinux_2_17_x86_64.whl", hash = "sha256:0025f28fc3f4427d4f094e03ca335aecb257fc1846e1b1f7bc6e3755d5d117b1", size = 81491051 },
    { url = "https://files.pythonhosted.org/packages/6e/5c/eeaa8d362f97ecbb832d6e88cab4d3c13afd602a01befb4d38712afacf4f/itk_core-5.4.0-cp311-abi3-manylinux_2_28_aarch64.whl", hash = "sha256:b6af0e82dae0efa95ad87f36ccd55a955383b34a6bd8a036894fb96a3933615a", size = 72900863 },
    { url = "https://files.pythonhosted.org/packages/f3/8a/6388ca285140894109b17f8ae912ce7d13f69c8216af0b5c0e45adca6676/itk_core-5.4.0-cp311-abi3-manylinux_2_28_x86_64.whl", hash = "sha256:8ca83de9c269e6b20648f2391aa2bf96903b8ed645c3d8cd40d90b939dda439e", size = 80969502 },
    { url = "https://files.pythonhosted.org/packages/fd/35/1fbc801f430858f1054c6b64e5d8316b9a319c2eaca2b6723c98ee7a0358/itk_core-5.4.0-cp311-abi3-win_amd64.whl", hash = "sha256:6affe6986927fd176c176f5464d9ea9e737b85d8745f5c4129da910fd16235cb", size = 38134570 },
]

[[package]]
name = "itk-filtering"
version = "5.4.0"
source = { registry = "https://pypi.org/simple" }
dependencies = [
    { name = "itk-numerics" },
]
wheels = [
    { url = "https://files.pythonhosted.org/packages/38/33/aeccf49073c7ea6a811b8d4f432de059f6945a34236b20826a1659075270/itk_filtering-5.4.0-cp310-cp310-macosx_10_9_x86_64.whl", hash = "sha256:d8a79d4094b09989760ac657bbe1fdcbcd3a493bf9c72cafda7b456d4ba539bd", size = 47316622 },
    { url = "https://files.pythonhosted.org/packages/b1/7c/2aaae5a219f94fa5f8fa7e7422853a7394d5a497eaf5b620761332834eab/itk_filtering-5.4.0-cp310-cp310-macosx_11_0_arm64.whl", hash = "sha256:f22f7430b0547bfcbe90a841420df628bc694643cdb8657b8278a4c7167dd377", size = 45794731 },
    { url = "https://files.pythonhosted.org/packages/97/b3/eef67a35587ed7952ca9be1438df967eace7ea8573978c7b22f6eb2c1fc6/itk_filtering-5.4.0-cp310-cp310-manylinux_2_17_x86_64.manylinux2014_x86_64.whl", hash = "sha256:08cc20490e01351731c325d211a3121cbab894c1f8b4f705e36c307029132f04", size = 69094453 },
    { url = "https://files.pythonhosted.org/packages/b8/c3/d4e80b62f1a98bc43288c2d83b9bfb4ca11243431acf885ad1137cc0e4fe/itk_filtering-5.4.0-cp310-cp310-manylinux_2_17_x86_64.whl", hash = "sha256:5b67e3b0c8829060a388c387094a354abbad5735c934798f3eff58018db02514", size = 67506025 },
    { url = "https://files.pythonhosted.org/packages/f9/84/c5528da7eeb6cfbb278d0b9fb207dee88d5280f12ec6fbb533c50a06a4c3/itk_filtering-5.4.0-cp310-cp310-manylinux_2_28_aarch64.whl", hash = "sha256:8f68f8a015c79712dddcc3d1910f4c6bcd84efac8566c6ac262722c8bbb45521", size = 63890516 },
    { url = "https://files.pythonhosted.org/packages/cc/48/84327fa4d014fc18b9b7f05742c046712cb259e1bd3f9fe4dfea84f17917/itk_filtering-5.4.0-cp310-cp310-manylinux_2_28_x86_64.whl", hash = "sha256:aee40337c3ac1fc6f91c171d369d62fa4ac9395f04a80af970263b070751e3b2", size = 67706213 },
    { url = "https://files.pythonhosted.org/packages/ca/61/a12e924293feba83d9aad34f62303bfec17c5a50b11f26656d3e9dad1dbb/itk_filtering-5.4.0-cp310-cp310-win_amd64.whl", hash = "sha256:94d8fd96f74a94707ae9c45fd3b99b45dbfa46715888f7c78a0d1a9991f40b0e", size = 23740417 },
    { url = "https://files.pythonhosted.org/packages/54/86/04b9883e79a9b13e845971efe16599955f2b90084f933ddf51cfbc946799/itk_filtering-5.4.0-cp311-abi3-macosx_10_9_x86_64.whl", hash = "sha256:e390e64861ea3670d13970e319c9d19d6f327134b5189aded7588298197f152d", size = 47422462 },
    { url = "https://files.pythonhosted.org/packages/cb/49/098970cb18aa7f84c6d41ece00c8dd2072d3a890973ae4e2a069fe9d8cc2/itk_filtering-5.4.0-cp311-abi3-macosx_11_0_arm64.whl", hash = "sha256:e8d90842d703877c4ce777efece3db478c8ed5e3a18488e277a480f05d61ebb0", size = 47326737 },
    { url = "https://files.pythonhosted.org/packages/05/cc/0f448165ea42159704467088a0e58ea10c50a511262c74a06de08fb805ab/itk_filtering-5.4.0-cp311-abi3-manylinux_2_17_x86_64.manylinux2014_x86_64.whl", hash = "sha256:7b7274a15a692d5957ae1412aa54f42567308ff1c0bc288385a65de30f14c784", size = 69441083 },
    { url = "https://files.pythonhosted.org/packages/ee/bf/5dbe9373c358bf715b1c1817196c93a89941ac4a45dac9c5537b84fdef92/itk_filtering-5.4.0-cp311-abi3-manylinux_2_17_x86_64.whl", hash = "sha256:746d4b5acbdbe7fbfee5bb46a6bf99a15bd3601282709f0e117aa31fc3c78b2b", size = 67853788 },
    { url = "https://files.pythonhosted.org/packages/8d/f0/0fb8ad41cddcd0580689450d304757211a19f8e3426ae42d30577d10ac19/itk_filtering-5.4.0-cp311-abi3-manylinux_2_28_aarch64.whl", hash = "sha256:6e8600df87c59233968013d162c5a353ca4c8f843c76117b52347aec20ff1620", size = 63916681 },
    { url = "https://files.pythonhosted.org/packages/bb/23/06d0a850a7e525ede537e3e37fd8efd7f5858e261d6170d6f0697cb663dd/itk_filtering-5.4.0-cp311-abi3-manylinux_2_28_x86_64.whl", hash = "sha256:86026c853f1fd0b13e282f952cff7455df0ac131cc608df8669ce335633eef0a", size = 67818201 },
    { url = "https://files.pythonhosted.org/packages/16/33/4d3617f48f853878750dc249d84bbfe4509469e82df58908a8612d469b2c/itk_filtering-5.4.0-cp311-abi3-win_amd64.whl", hash = "sha256:ad59e6066dba25d6b0803023e95c7633a80e7b9c1a9ff89a41c97eae5a60e06f", size = 23980549 },
]

[[package]]
name = "itk-io"
version = "5.4.0"
source = { registry = "https://pypi.org/simple" }
dependencies = [
    { name = "itk-core" },
]
wheels = [
    { url = "https://files.pythonhosted.org/packages/26/1a/8484124b2732f1b54ffe802955c5ced8aaacad25c4de15bd7b13605e945a/itk_io-5.4.0-cp310-cp310-macosx_10_9_x86_64.whl", hash = "sha256:fbb7cbbc90cdaa06ec59a4b4f122f426846c3f26d8d9beea5c39f2a3638664e2", size = 23236456 },
    { url = "https://files.pythonhosted.org/packages/8a/7f/46aab68f23f35e2770aa1baf4e4c21c837913e0a7f61e651b943948f3cdd/itk_io-5.4.0-cp310-cp310-macosx_11_0_arm64.whl", hash = "sha256:36b78959392a97f6d02175171cb1643f0c160c45a35bad425f00e0fbd891a31f", size = 18535164 },
    { url = "https://files.pythonhosted.org/packages/a7/be/81248d9a2faf8f167822e1f456434ec14221e19e0b731778db77345a8816/itk_io-5.4.0-cp310-cp310-manylinux_2_17_x86_64.manylinux2014_x86_64.whl", hash = "sha256:e8f7da697610b9b41672b27955a5e8067cebc1b5eb3eeca23401ad77307868a9", size = 27681921 },
    { url = "https://files.pythonhosted.org/packages/53/44/3fe7fadb6fbfd88ee06785102b56c07db6f53f6ead6f8aa80be4d9c44913/itk_io-5.4.0-cp310-cp310-manylinux_2_17_x86_64.whl", hash = "sha256:17154c05074a47ae69013f0c9be40a98fe7ef0cf9621f881e06b12387aba6e51", size = 26094581 },
    { url = "https://files.pythonhosted.org/packages/6a/8e/3b4d35ccf9d0b885c0abaae11f8c1abc4712eb7829fd57b5ebc83e37357f/itk_io-5.4.0-cp310-cp310-manylinux_2_28_aarch64.whl", hash = "sha256:c1be6c30be4abfe840668732225314676990cce89f417b764237f871f3d95b2a", size = 25611048 },
    { url = "https://files.pythonhosted.org/packages/40/08/052e45b6161d5dd083f324faf4486a7b76e1b333fec5c13e521cf0f2bed9/itk_io-5.4.0-cp310-cp310-manylinux_2_28_x86_64.whl", hash = "sha256:08296c01971a5e14a5f8164828b40feb451ae6c2e7a2ddf544fed0de10100089", size = 28008420 },
    { url = "https://files.pythonhosted.org/packages/ba/d7/811c380efc6f5fb5660a196bbd55d062d4e698fe3d8709b417c1fd6c16b1/itk_io-5.4.0-cp310-cp310-win_amd64.whl", hash = "sha256:edf58db0a2de5e9ef16107c177d0b83e394d5db04532d6329c256dd90f1b7e49", size = 8657434 },
    { url = "https://files.pythonhosted.org/packages/ba/8f/14c86be78042d08e23c60c5d4df2698d245c5c5f02ce5d7ebcd07b8dcde3/itk_io-5.4.0-cp311-abi3-macosx_10_9_x86_64.whl", hash = "sha256:dec6e586dd8b598cd5bdb264e115c1ae1c718d00de97d5568fba1c4c8b028d71", size = 23244636 },
    { url = "https://files.pythonhosted.org/packages/51/61/45c8709b872d28bb37c0cdbf9f1cd87772f0a0198564d7af39f0d98438f6/itk_io-5.4.0-cp311-abi3-macosx_11_0_arm64.whl", hash = "sha256:d969a2ab2775b2ace36edee274ffe4839b21c7ccd634844082028f9f373dfedb", size = 18548694 },
    { url = "https://files.pythonhosted.org/packages/56/fc/ad08560922ee9da4e41bc2781e4a7d65920f9603886b76fc3fcd5414949a/itk_io-5.4.0-cp311-abi3-manylinux_2_17_x86_64.manylinux2014_x86_64.whl", hash = "sha256:593baf2403409bf19e9a29ac270d4d7efd2272c16006f686ab22bc82a74d2807", size = 27675237 },
    { url = "https://files.pythonhosted.org/packages/86/4c/28a523b417e1b3e9e9731e4e856551f3dafe24cd5c06a694b806b6e91781/itk_io-5.4.0-cp311-abi3-manylinux_2_17_x86_64.whl", hash = "sha256:cc2f15207ebdf564f65ef0ba6b6896a0617b345a03f83966fc71975ea0a0319a", size = 26088322 },
    { url = "https://files.pythonhosted.org/packages/d6/79/acd142f3052c408eb41f5e6934b954decb49b6129370262647cfda343208/itk_io-5.4.0-cp311-abi3-manylinux_2_28_aarch64.whl", hash = "sha256:11a34ac45b960aa883e1758ead15c5394814964573c93d736fc04f021c18cd22", size = 25597287 },
    { url = "https://files.pythonhosted.org/packages/11/61/cfd1cc04d2cd6c603c0abcd1f4bc0d65bff6ee9b84ebcbd828277b807887/itk_io-5.4.0-cp311-abi3-manylinux_2_28_x86_64.whl", hash = "sha256:393d711f9edb248aed402e7fc9613045536dbd6b45fc8db638a28d0a409fe974", size = 28004800 },
    { url = "https://files.pythonhosted.org/packages/1d/5d/e542c16e7647a544fd51ced24c6ca8d8c154a4f62d42bcd6bfa65b5c1a12/itk_io-5.4.0-cp311-abi3-win_amd64.whl", hash = "sha256:8c0eacb3aa100e4b369a673bb0e65c3c48c411bc4b716069bce4cee8c3f9e1cc", size = 8654351 },
]

[[package]]
name = "itk-numerics"
version = "5.4.0"
source = { registry = "https://pypi.org/simple" }
dependencies = [
    { name = "itk-core" },
]
wheels = [
    { url = "https://files.pythonhosted.org/packages/ad/e4/0b2cf2dbc5ba7b3ace73626a1696b83e891bdbd2aa4ed71332ee39da1d70/itk_numerics-5.4.0-cp310-cp310-macosx_10_9_x86_64.whl", hash = "sha256:95726f8e085bd0e60b02b849ac64aec1e5693f9e51b970ae1784c755975748ac", size = 36059201 },
    { url = "https://files.pythonhosted.org/packages/ae/76/0ef2fa273d3497c912e79511043cdc15d0977fe8cd2957d53a3f9ece2beb/itk_numerics-5.4.0-cp310-cp310-macosx_11_0_arm64.whl", hash = "sha256:b64df7105090d583773cb87a3da9c792d3b01bb625e7c660b3de6a4acc2e8ba6", size = 35407966 },
    { url = "https://files.pythonhosted.org/packages/93/da/f2bd616c6d84043d180e093330a354b9c918320e62b5cfd0c6130665cb66/itk_numerics-5.4.0-cp310-cp310-manylinux_2_17_x86_64.manylinux2014_x86_64.whl", hash = "sha256:770d5f04a6901d9eff2a00cf5e6edd55d398b3e27c810d86d7f4bbb69383b025", size = 57799597 },
    { url = "https://files.pythonhosted.org/packages/8d/8c/a6829e75d7d5c6025e8fe004f0975369d594a6754969abe85794ac48255c/itk_numerics-5.4.0-cp310-cp310-manylinux_2_17_x86_64.whl", hash = "sha256:6542a9a067e5a2161e9eac906bfd077bb1416c3ef37a45724011f31d2ac0e015", size = 56243504 },
    { url = "https://files.pythonhosted.org/packages/38/7d/975e23f43ab44a683ad86de7d4d3b782c3779c9182ef34c8be887ed1680a/itk_numerics-5.4.0-cp310-cp310-manylinux_2_28_aarch64.whl", hash = "sha256:107fc5c7b22cdd81128251d90067640670cd4f697536a15fb9285f122ad5037c", size = 53837366 },
    { url = "https://files.pythonhosted.org/packages/78/e2/869bb2329f2c231cca1bd1ba9ed1dbae2677e187926ffb68d1dcc69e0c6c/itk_numerics-5.4.0-cp310-cp310-manylinux_2_28_x86_64.whl", hash = "sha256:becbb4bce1ee35aef3333aa09a460f9ef89292c09368aaaf0a9a5de2d3d46c20", size = 56955109 },
    { url = "https://files.pythonhosted.org/packages/08/e5/3e8e48420ac7fc03512357e09a6f07320cbe3de1860a384a4e956b1d8e39/itk_numerics-5.4.0-cp310-cp310-win_amd64.whl", hash = "sha256:c5cb19fc96929730f1a3e393b11411ffa5851753169d66544e133f68294b5b5f", size = 19880172 },
    { url = "https://files.pythonhosted.org/packages/9c/a3/ebddbbf9ac37b9bd5797b68ac3a0ff46c121a65f6a22e533a1f1fcf2387e/itk_numerics-5.4.0-cp311-abi3-macosx_10_9_x86_64.whl", hash = "sha256:bb723387079926593602ad9c4ba12205c8385d51dad93b48172e8dc9fd354d28", size = 36108854 },
    { url = "https://files.pythonhosted.org/packages/3b/b8/5f1269e17191228c7702cd81fc6e83f1814ab49a235fcba62230bac81cb4/itk_numerics-5.4.0-cp311-abi3-macosx_11_0_arm64.whl", hash = "sha256:583b665d6b8578ac93691afb796faf69e30b8db8a205754cdc746707f9589fcd", size = 36966584 },
    { url = "https://files.pythonhosted.org/packages/5a/0d/a2c01abe9c6c499f276bb3c5fdcc988ce298f3c74d90efcf8d30480e34be/itk_numerics-5.4.0-cp311-abi3-manylinux_2_17_x86_64.manylinux2014_x86_64.whl", hash = "sha256:d956851df9de82676635265f56cdb4fdd5354f4bc068431ec5f9df724197c410", size = 58125698 },
    { url = "https://files.pythonhosted.org/packages/9a/bc/4c127060914397e5ba93a26667b01ee56b4f60db4edee35d999f140ec32e/itk_numerics-5.4.0-cp311-abi3-manylinux_2_17_x86_64.whl", hash = "sha256:56b53dc4d99eace4114df24293310a9a0f94b42e8cc7c85d4a90d438d9ec0aca", size = 56566676 },
    { url = "https://files.pythonhosted.org/packages/2d/7f/b28465e289ce6217b3e1fbebb9956e73e334a5c5f76a6426ba6843310943/itk_numerics-5.4.0-cp311-abi3-manylinux_2_28_aarch64.whl", hash = "sha256:5cd8ab0781e08a4022e36094bb60652d0ee2b7cd1912f325e8f32d8bd5501fcf", size = 53982628 },
    { url = "https://files.pythonhosted.org/packages/8a/0b/46eaffa04ac7a15d2bea1f40e179df6152c00bf709f8d08b81c5514a9e12/itk_numerics-5.4.0-cp311-abi3-manylinux_2_28_x86_64.whl", hash = "sha256:e2dcda0a07ccb6b9b518d3cc4413387a44c30a313c22e15bf818af06c7da8bfd", size = 57181006 },
    { url = "https://files.pythonhosted.org/packages/2b/3e/d1dfc24f22415a35c743fdd8dc8b8315454f4bcee6ecbb740aa9d440baa0/itk_numerics-5.4.0-cp311-abi3-win_amd64.whl", hash = "sha256:31f24c218c763b2c15953453cc366c5ba09e7a5c7d47d432a24c0b6b12249206", size = 20127101 },
]

[[package]]
name = "itk-registration"
version = "5.4.0"
source = { registry = "https://pypi.org/simple" }
dependencies = [
    { name = "itk-filtering" },
]
wheels = [
    { url = "https://files.pythonhosted.org/packages/91/9f/30766044a861b8a7b3ac7cb9b88b9f44ff2c8468f7c098e030aa1f89d83e/itk_registration-5.4.0-cp310-cp310-macosx_10_9_x86_64.whl", hash = "sha256:89a508f349f259841ee9dd628fdc780db2145ea6e6b5dd7f0b2ef22b342f7199", size = 21921161 },
    { url = "https://files.pythonhosted.org/packages/ef/12/d747eefbabf84e6b3f5b3fc2baf60b533f7ddec41c82e8a410d2da8a64ef/itk_registration-5.4.0-cp310-cp310-macosx_11_0_arm64.whl", hash = "sha256:0d80c04e839eeeae43ac982c51d68284e886858b65feabfc359d8d974f7d4b8d", size = 20214775 },
    { url = "https://files.pythonhosted.org/packages/16/db/6d669e6a0df6559015bd08511c8a068289fa15feea9c196a6bcc6077777f/itk_registration-5.4.0-cp310-cp310-manylinux_2_17_x86_64.manylinux2014_x86_64.whl", hash = "sha256:0aea5c197c3d182b1550cee254442c4df61e9b2ad4f1338e97145a61356c2340", size = 28742918 },
    { url = "https://files.pythonhosted.org/packages/c1/21/1aecc0d07e19a2e3042cbdcbdd5fc80b482d8cc06fed9e4ded270ee24593/itk_registration-5.4.0-cp310-cp310-manylinux_2_17_x86_64.whl", hash = "sha256:c020b567e2b9985cc65f2d0d60223ac841e2de4af9b65d21ddd3565c93782f1c", size = 27188714 },
    { url = "https://files.pythonhosted.org/packages/c1/5d/b8ae75e476a07797531de60873c0621a7a2bc44672637274d64c7397a820/itk_registration-5.4.0-cp310-cp310-manylinux_2_28_aarch64.whl", hash = "sha256:f8089f5490a3f1033014fa5c905767f6eb1e697a1e11352dc075a8afdd383dcd", size = 25965398 },
    { url = "https://files.pythonhosted.org/packages/3a/b6/cbb975d30b0c36de87ef163aa82aab915fc9f73c441f4f1a8bac325816a8/itk_registration-5.4.0-cp310-cp310-manylinux_2_28_x86_64.whl", hash = "sha256:81e3f371daa693c3619ccb3747596b53788b7a2d3de023d8f5946b6148b877ae", size = 28378591 },
    { url = "https://files.pythonhosted.org/packages/73/48/68c35528f4dce8e3fee931aa16a030a2c8bb3d1ad8cee1537b670b6688a4/itk_registration-5.4.0-cp310-cp310-win_amd64.whl", hash = "sha256:3e887c27ccaabe95211ce3243962555b21cecb5b1abf4c40075c62f9117c395b", size = 9482750 },
    { url = "https://files.pythonhosted.org/packages/b0/6d/59356e7062908962b7e7132b6aa83d94679ec1a081a99f1734d890d1aaa9/itk_registration-5.4.0-cp311-abi3-macosx_10_9_x86_64.whl", hash = "sha256:7579a074db1c508eb5f94d988784a77a4a0acab47350c8a4ce56d2cdb70a3934", size = 22088520 },
    { url = "https://files.pythonhosted.org/packages/88/99/3db052a349efaf1ddbb51252e7e4c7a6a10ed5b3b87e2076afb622b711fd/itk_registration-5.4.0-cp311-abi3-macosx_11_0_arm64.whl", hash = "sha256:15eab6a72bebeccfb8a0fb291b65c305e46776a18a8f3cb91f199fc8ecd137a1", size = 20963435 },
    { url = "https://files.pythonhosted.org/packages/dd/bb/4c080ba85c193c3a9412d71a87df29c00eb85e03ed666f82862b559475ae/itk_registration-5.4.0-cp311-abi3-manylinux_2_17_x86_64.manylinux2014_x86_64.whl", hash = "sha256:7504b06b05878c69a9ca17bf8b053798f7a1c5fa70452d4070d5b383374c465b", size = 28994660 },
    { url = "https://files.pythonhosted.org/packages/3e/42/ad622d89517fac63dbf7de275a217b2fb8c685cd176e416a0fb49fce569e/itk_registration-5.4.0-cp311-abi3-manylinux_2_17_x86_64.whl", hash = "sha256:fb735e7373b39827b02fccf4bd2ace14b17a17853c349c20b46827860d51b430", size = 27434290 },
    { url = "https://files.pythonhosted.org/packages/e7/f0/a21ddf56263ad6c5f87164032aaeb2235ee2de688cb8a8eeec01a5f01bd7/itk_registration-5.4.0-cp311-abi3-manylinux_2_28_aarch64.whl", hash = "sha256:dde112dbb9b695c1908692a0086f60da8d5a123f7e959ebc5aaec2825aaf9793", size = 26090674 },
    { url = "https://files.pythonhosted.org/packages/dc/58/ec1bf790ed9657fd8a651189d40eedd765bf1cd75355ffa3f8f9bd67f4df/itk_registration-5.4.0-cp311-abi3-manylinux_2_28_x86_64.whl", hash = "sha256:3f41cff2136f69ae5c2ce6166191dff86e4722097411aaaba07a74884d36ff73", size = 28535321 },
    { url = "https://files.pythonhosted.org/packages/89/f6/686c2d2650065495720889c2e6ebcf6af2e5c2692fc6d8768793b08c641a/itk_registration-5.4.0-cp311-abi3-win_amd64.whl", hash = "sha256:8a2d3f2872375a9c2694bb34a2e061a4d2666f8c13390f03d94219ba8370649e", size = 9646036 },
]

[[package]]
name = "itk-segmentation"
version = "5.4.0"
source = { registry = "https://pypi.org/simple" }
dependencies = [
    { name = "itk-filtering" },
]
wheels = [
    { url = "https://files.pythonhosted.org/packages/88/78/db3a7e33be6c2d03bbb7f7ebf124d9c0a219d9ae20f6798e7f738203eea4/itk_segmentation-5.4.0-cp310-cp310-macosx_10_9_x86_64.whl", hash = "sha256:425b366f73060fb490775ef679dcd18096f639f9786202088947498e9fbd62e4", size = 13090517 },
    { url = "https://files.pythonhosted.org/packages/df/9f/e4f0f053cb8865bab147dcb5fa4744a9570aa6db823739347f35ce952b83/itk_segmentation-5.4.0-cp310-cp310-macosx_11_0_arm64.whl", hash = "sha256:21e274d65ce1b19a21d5eed839ccf4a650a4e444fffb51f46b50567781b10ba9", size = 12299252 },
    { url = "https://files.pythonhosted.org/packages/85/72/32e21844d527f30b7e896d9775b5d97d59bedb72cab8f4976c3a5f7d11f7/itk_segmentation-5.4.0-cp310-cp310-manylinux_2_17_x86_64.manylinux2014_x86_64.whl", hash = "sha256:10b652acc227f5c6e9720d852a8da8d71bcc57a511e9b47b9b56a3eb9d5d8ae5", size = 16279667 },
    { url = "https://files.pythonhosted.org/packages/01/20/d04a7d4a4987a7ef097936f43c42b54e5c095ccf8f0850cdc2fd09bc19db/itk_segmentation-5.4.0-cp310-cp310-manylinux_2_17_x86_64.whl", hash = "sha256:6b87842950edd3e713b62136d833ef728c5fe260fbf46b3e35c4477a97fac556", size = 14739132 },
    { url = "https://files.pythonhosted.org/packages/a7/61/662e72bf560c96d308c4d48b1b21e1a040eda9e8884c71dbc40ac8d70a9c/itk_segmentation-5.4.0-cp310-cp310-manylinux_2_28_aarch64.whl", hash = "sha256:129b2e99dd4e6c8b7911e8124eeaafeb7bc416469219e82a90372e1021afe1ce", size = 14586678 },
    { url = "https://files.pythonhosted.org/packages/65/92/3846d4280dc60ecc8bdad62265385938c5ae04da33f20ca8ea24418a98dc/itk_segmentation-5.4.0-cp310-cp310-manylinux_2_28_x86_64.whl", hash = "sha256:01b5aeaafff4e1a89dd74656087358a1b3d5dc5bed761aefedf8e90a962205dc", size = 15831242 },
    { url = "https://files.pythonhosted.org/packages/77/7e/bcb113a3489ca848c52a00ae2442010726d1b2993c1b64ab6dd2fc0e70d3/itk_segmentation-5.4.0-cp310-cp310-win_amd64.whl", hash = "sha256:3aedab2d725db8151e228772fc8456f782372d254df2267a2b39b2fbf46583e1", size = 5030083 },
    { url = "https://files.pythonhosted.org/packages/60/ef/9c0e583aa7aa9afa5218187abb545be66147536335fc358fbf7a974b120f/itk_segmentation-5.4.0-cp311-abi3-macosx_10_9_x86_64.whl", hash = "sha256:27a8b53ff2c817d876c612ad3ae810219f7a54e5bf6f3c30cd76730e7c7f3862", size = 13103694 },
    { url = "https://files.pythonhosted.org/packages/3a/92/7d32413898fe4068f0b2da97ab783057e6af84123aa6c54af3706476fed9/itk_segmentation-5.4.0-cp311-abi3-macosx_11_0_arm64.whl", hash = "sha256:b3c154e7a92be2ad48e6bf8bd5a8a17610f890bb420abb54dd2bde15b1c9c52c", size = 12621511 },
    { url = "https://files.pythonhosted.org/packages/d7/cf/386ca7e914ec240ce801e03e5ebd0990f739e198238fcfae798bae72b008/itk_segmentation-5.4.0-cp311-abi3-manylinux_2_17_x86_64.manylinux2014_x86_64.whl", hash = "sha256:643a3d032e02f7cf426b2a9b462fa8d60f0a52e0ab6b064bef2870917a91cb28", size = 16380215 },
    { url = "https://files.pythonhosted.org/packages/ff/11/72bcfa9729f882a1291aa886d614b5ed12ae6c75cd8313539ea86c383d62/itk_segmentation-5.4.0-cp311-abi3-manylinux_2_17_x86_64.whl", hash = "sha256:728282cf1e05f535679b113cc5901e26c75a3ac9fba380de63cb55ea6df45f4b", size = 14832587 },
    { url = "https://files.pythonhosted.org/packages/79/b9/ba9598bb8b7ee3962980d481065a58f75569c5a2df1d01520083288894b0/itk_segmentation-5.4.0-cp311-abi3-manylinux_2_28_aarch64.whl", hash = "sha256:8dd071dbb1ba1c8fcf26a4011fc3b7069d444e10bc56279d7b26fd3193ac58aa", size = 14628412 },
    { url = "https://files.pythonhosted.org/packages/1a/e5/94a596fba3dbecdea33059b455294fbfea91fcfc0d6cfd92372e10a6da93/itk_segmentation-5.4.0-cp311-abi3-manylinux_2_28_x86_64.whl", hash = "sha256:ff2ca7cdf42c8c32b20e1ecf7ee0a0be68e885ce673c565e72a4876b28d2e2f3", size = 15893362 },
    { url = "https://files.pythonhosted.org/packages/77/8d/916c078544ac29a5ac215d2e5a2b07c9314b515b63136be92d6856a41f55/itk_segmentation-5.4.0-cp311-abi3-win_amd64.whl", hash = "sha256:45374d3c38884ed02e0dfebf73f363e265184a50f7c46d55d8c9217e690a571f", size = 5113207 },
]

[[package]]
name = "jinja2"
version = "3.1.4"
source = { registry = "https://pypi.org/simple" }
dependencies = [
    { name = "markupsafe" },
]
sdist = { url = "https://files.pythonhosted.org/packages/ed/55/39036716d19cab0747a5020fc7e907f362fbf48c984b14e62127f7e68e5d/jinja2-3.1.4.tar.gz", hash = "sha256:4a3aee7acbbe7303aede8e9648d13b8bf88a429282aa6122a993f0ac800cb369", size = 240245 }
wheels = [
    { url = "https://files.pythonhosted.org/packages/31/80/3a54838c3fb461f6fec263ebf3a3a41771bd05190238de3486aae8540c36/jinja2-3.1.4-py3-none-any.whl", hash = "sha256:bc5dd2abb727a5319567b7a813e6a2e7318c39f4f487cfe6c89c6f9c7d25197d", size = 133271 },
]

[[package]]
name = "lightly"
version = "1.5.13"
source = { registry = "https://pypi.org/simple" }
dependencies = [
    { name = "aenum" },
    { name = "certifi" },
    { name = "hydra-core" },
    { name = "lightly-utils" },
    { name = "numpy" },
    { name = "pydantic" },
    { name = "python-dateutil" },
    { name = "pytorch-lightning" },
    { name = "requests" },
    { name = "six" },
    { name = "torch" },
    { name = "torchvision" },
    { name = "tqdm" },
    { name = "urllib3" },
]
sdist = { url = "https://files.pythonhosted.org/packages/0a/e1/88d0654f46069effaa86329d3fc98559a3eed7da29aa1f5a746c4884e89e/lightly-1.5.13.tar.gz", hash = "sha256:4ccb3805950c115a68f7bbaf4472177a28e8a5048b196a258bda80792b9496f6", size = 380911 }
wheels = [
    { url = "https://files.pythonhosted.org/packages/31/78/48c6bafc6d4bf4188d01bd0d3eb7613120ef0c3a94c8b9fb76621d05b2cb/lightly-1.5.13-py3-none-any.whl", hash = "sha256:69aacf3c7d0d3e3576d76b7c7f3d51ab16fb3343f70004c369c13090b8ed8c14", size = 808507 },
]

[[package]]
name = "lightly-utils"
version = "0.0.2"
source = { registry = "https://pypi.org/simple" }
dependencies = [
    { name = "numpy" },
    { name = "pillow" },
]
sdist = { url = "https://files.pythonhosted.org/packages/12/3a/fc1c006440cef68bd618056633aea5ae50c1ceee1b8eeb25e101df8e6ded/lightly_utils-0.0.2.tar.gz", hash = "sha256:a351f3d600f0ab08d12f294725c6457ae000645cb0a1083d0845cb196ccfe698", size = 32683 }
wheels = [
    { url = "https://files.pythonhosted.org/packages/62/11/ff55b3f54440e604a589ae1fe6950bc1bf49b5aca1842bf4b3ab0b6f65cd/lightly_utils-0.0.2-py3-none-any.whl", hash = "sha256:57eaa99044bbdab428cc67cd336491096cd406c21b50f15ce51150c1a10843e9", size = 6374 },
]

[[package]]
name = "lightning-utilities"
version = "0.11.6"
source = { registry = "https://pypi.org/simple" }
dependencies = [
    { name = "packaging" },
    { name = "setuptools" },
    { name = "typing-extensions" },
]
sdist = { url = "https://files.pythonhosted.org/packages/a3/af/2966ca3b3af2dc6b231a3a60ec84200724884e5767d7c10253840af41dfd/lightning_utilities-0.11.6.tar.gz", hash = "sha256:79fc27ef8ec8b8d55a537920f2c7610270c0c9e037fa6efc78f1aa34ec8cdf04", size = 28527 }
wheels = [
    { url = "https://files.pythonhosted.org/packages/ea/d5/ed204bc738672c17455019b5e0c7c8d1effb0ea17707150ca50336298ca0/lightning_utilities-0.11.6-py3-none-any.whl", hash = "sha256:ecd9953c316cbaf56ad820fbe7bd062187b9973c4a23d47b076cd59dc080a310", size = 26818 },
]

[[package]]
name = "loguru"
version = "0.6.0"
source = { registry = "https://pypi.org/simple" }
dependencies = [
    { name = "colorama", marker = "sys_platform == 'win32'" },
    { name = "win32-setctime", marker = "sys_platform == 'win32'" },
]
sdist = { url = "https://files.pythonhosted.org/packages/75/1f/d3818863e4be96bd641c4643c535a98f0fa2a12efa7c8ba35f763fa778ee/loguru-0.6.0.tar.gz", hash = "sha256:066bd06758d0a513e9836fd9c6b5a75bfb3fd36841f4b996bc60b547a309d41c", size = 123158 }
wheels = [
    { url = "https://files.pythonhosted.org/packages/fe/21/e1d1da2586865a159fc73b611f36bdd50b6c4043cb6132d3d5e972988028/loguru-0.6.0-py3-none-any.whl", hash = "sha256:4e2414d534a2ab57573365b3e6d0234dfb1d84b68b7f3b948e6fb743860a77c3", size = 58317 },
]

[[package]]
name = "markdown"
version = "3.7"
source = { registry = "https://pypi.org/simple" }
sdist = { url = "https://files.pythonhosted.org/packages/54/28/3af612670f82f4c056911fbbbb42760255801b3068c48de792d354ff4472/markdown-3.7.tar.gz", hash = "sha256:2ae2471477cfd02dbbf038d5d9bc226d40def84b4fe2986e49b59b6b472bbed2", size = 357086 }
wheels = [
    { url = "https://files.pythonhosted.org/packages/3f/08/83871f3c50fc983b88547c196d11cf8c3340e37c32d2e9d6152abe2c61f7/Markdown-3.7-py3-none-any.whl", hash = "sha256:7eb6df5690b81a1d7942992c97fad2938e956e79df20cbc6186e9c3a77b1c803", size = 106349 },
]

[[package]]
name = "markdown-it-py"
version = "3.0.0"
source = { registry = "https://pypi.org/simple" }
dependencies = [
    { name = "mdurl" },
]
sdist = { url = "https://files.pythonhosted.org/packages/38/71/3b932df36c1a044d397a1f92d1cf91ee0a503d91e470cbd670aa66b07ed0/markdown-it-py-3.0.0.tar.gz", hash = "sha256:e3f60a94fa066dc52ec76661e37c851cb232d92f9886b15cb560aaada2df8feb", size = 74596 }
wheels = [
    { url = "https://files.pythonhosted.org/packages/42/d7/1ec15b46af6af88f19b8e5ffea08fa375d433c998b8a7639e76935c14f1f/markdown_it_py-3.0.0-py3-none-any.whl", hash = "sha256:355216845c60bd96232cd8d8c40e8f9765cc86f46880e43a8fd22dc1a1a8cab1", size = 87528 },
]

[[package]]
name = "markupsafe"
version = "2.1.5"
source = { registry = "https://pypi.org/simple" }
sdist = { url = "https://files.pythonhosted.org/packages/87/5b/aae44c6655f3801e81aa3eef09dbbf012431987ba564d7231722f68df02d/MarkupSafe-2.1.5.tar.gz", hash = "sha256:d283d37a890ba4c1ae73ffadf8046435c76e7bc2247bbb63c00bd1a709c6544b", size = 19384 }
wheels = [
    { url = "https://files.pythonhosted.org/packages/e4/54/ad5eb37bf9d51800010a74e4665425831a9db4e7c4e0fde4352e391e808e/MarkupSafe-2.1.5-cp310-cp310-macosx_10_9_universal2.whl", hash = "sha256:a17a92de5231666cfbe003f0e4b9b3a7ae3afb1ec2845aadc2bacc93ff85febc", size = 18206 },
    { url = "https://files.pythonhosted.org/packages/6a/4a/a4d49415e600bacae038c67f9fecc1d5433b9d3c71a4de6f33537b89654c/MarkupSafe-2.1.5-cp310-cp310-macosx_10_9_x86_64.whl", hash = "sha256:72b6be590cc35924b02c78ef34b467da4ba07e4e0f0454a2c5907f473fc50ce5", size = 14079 },
    { url = "https://files.pythonhosted.org/packages/0a/7b/85681ae3c33c385b10ac0f8dd025c30af83c78cec1c37a6aa3b55e67f5ec/MarkupSafe-2.1.5-cp310-cp310-manylinux_2_17_aarch64.manylinux2014_aarch64.whl", hash = "sha256:e61659ba32cf2cf1481e575d0462554625196a1f2fc06a1c777d3f48e8865d46", size = 26620 },
    { url = "https://files.pythonhosted.org/packages/7c/52/2b1b570f6b8b803cef5ac28fdf78c0da318916c7d2fe9402a84d591b394c/MarkupSafe-2.1.5-cp310-cp310-manylinux_2_17_x86_64.manylinux2014_x86_64.whl", hash = "sha256:2174c595a0d73a3080ca3257b40096db99799265e1c27cc5a610743acd86d62f", size = 25818 },
    { url = "https://files.pythonhosted.org/packages/29/fe/a36ba8c7ca55621620b2d7c585313efd10729e63ef81e4e61f52330da781/MarkupSafe-2.1.5-cp310-cp310-manylinux_2_5_i686.manylinux1_i686.manylinux_2_17_i686.manylinux2014_i686.whl", hash = "sha256:ae2ad8ae6ebee9d2d94b17fb62763125f3f374c25618198f40cbb8b525411900", size = 25493 },
    { url = "https://files.pythonhosted.org/packages/60/ae/9c60231cdfda003434e8bd27282b1f4e197ad5a710c14bee8bea8a9ca4f0/MarkupSafe-2.1.5-cp310-cp310-musllinux_1_1_aarch64.whl", hash = "sha256:075202fa5b72c86ad32dc7d0b56024ebdbcf2048c0ba09f1cde31bfdd57bcfff", size = 30630 },
    { url = "https://files.pythonhosted.org/packages/65/dc/1510be4d179869f5dafe071aecb3f1f41b45d37c02329dfba01ff59e5ac5/MarkupSafe-2.1.5-cp310-cp310-musllinux_1_1_i686.whl", hash = "sha256:598e3276b64aff0e7b3451b72e94fa3c238d452e7ddcd893c3ab324717456bad", size = 29745 },
    { url = "https://files.pythonhosted.org/packages/30/39/8d845dd7d0b0613d86e0ef89549bfb5f61ed781f59af45fc96496e897f3a/MarkupSafe-2.1.5-cp310-cp310-musllinux_1_1_x86_64.whl", hash = "sha256:fce659a462a1be54d2ffcacea5e3ba2d74daa74f30f5f143fe0c58636e355fdd", size = 30021 },
    { url = "https://files.pythonhosted.org/packages/c7/5c/356a6f62e4f3c5fbf2602b4771376af22a3b16efa74eb8716fb4e328e01e/MarkupSafe-2.1.5-cp310-cp310-win32.whl", hash = "sha256:d9fad5155d72433c921b782e58892377c44bd6252b5af2f67f16b194987338a4", size = 16659 },
    { url = "https://files.pythonhosted.org/packages/69/48/acbf292615c65f0604a0c6fc402ce6d8c991276e16c80c46a8f758fbd30c/MarkupSafe-2.1.5-cp310-cp310-win_amd64.whl", hash = "sha256:bf50cd79a75d181c9181df03572cdce0fbb75cc353bc350712073108cba98de5", size = 17213 },
    { url = "https://files.pythonhosted.org/packages/11/e7/291e55127bb2ae67c64d66cef01432b5933859dfb7d6949daa721b89d0b3/MarkupSafe-2.1.5-cp311-cp311-macosx_10_9_universal2.whl", hash = "sha256:629ddd2ca402ae6dbedfceeba9c46d5f7b2a61d9749597d4307f943ef198fc1f", size = 18219 },
    { url = "https://files.pythonhosted.org/packages/6b/cb/aed7a284c00dfa7c0682d14df85ad4955a350a21d2e3b06d8240497359bf/MarkupSafe-2.1.5-cp311-cp311-macosx_10_9_x86_64.whl", hash = "sha256:5b7b716f97b52c5a14bffdf688f971b2d5ef4029127f1ad7a513973cfd818df2", size = 14098 },
    { url = "https://files.pythonhosted.org/packages/1c/cf/35fe557e53709e93feb65575c93927942087e9b97213eabc3fe9d5b25a55/MarkupSafe-2.1.5-cp311-cp311-manylinux_2_17_aarch64.manylinux2014_aarch64.whl", hash = "sha256:6ec585f69cec0aa07d945b20805be741395e28ac1627333b1c5b0105962ffced", size = 29014 },
    { url = "https://files.pythonhosted.org/packages/97/18/c30da5e7a0e7f4603abfc6780574131221d9148f323752c2755d48abad30/MarkupSafe-2.1.5-cp311-cp311-manylinux_2_17_x86_64.manylinux2014_x86_64.whl", hash = "sha256:b91c037585eba9095565a3556f611e3cbfaa42ca1e865f7b8015fe5c7336d5a5", size = 28220 },
    { url = "https://files.pythonhosted.org/packages/0c/40/2e73e7d532d030b1e41180807a80d564eda53babaf04d65e15c1cf897e40/MarkupSafe-2.1.5-cp311-cp311-manylinux_2_5_i686.manylinux1_i686.manylinux_2_17_i686.manylinux2014_i686.whl", hash = "sha256:7502934a33b54030eaf1194c21c692a534196063db72176b0c4028e140f8f32c", size = 27756 },
    { url = "https://files.pythonhosted.org/packages/18/46/5dca760547e8c59c5311b332f70605d24c99d1303dd9a6e1fc3ed0d73561/MarkupSafe-2.1.5-cp311-cp311-musllinux_1_1_aarch64.whl", hash = "sha256:0e397ac966fdf721b2c528cf028494e86172b4feba51d65f81ffd65c63798f3f", size = 33988 },
    { url = "https://files.pythonhosted.org/packages/6d/c5/27febe918ac36397919cd4a67d5579cbbfa8da027fa1238af6285bb368ea/MarkupSafe-2.1.5-cp311-cp311-musllinux_1_1_i686.whl", hash = "sha256:c061bb86a71b42465156a3ee7bd58c8c2ceacdbeb95d05a99893e08b8467359a", size = 32718 },
    { url = "https://files.pythonhosted.org/packages/f8/81/56e567126a2c2bc2684d6391332e357589a96a76cb9f8e5052d85cb0ead8/MarkupSafe-2.1.5-cp311-cp311-musllinux_1_1_x86_64.whl", hash = "sha256:3a57fdd7ce31c7ff06cdfbf31dafa96cc533c21e443d57f5b1ecc6cdc668ec7f", size = 33317 },
    { url = "https://files.pythonhosted.org/packages/00/0b/23f4b2470accb53285c613a3ab9ec19dc944eaf53592cb6d9e2af8aa24cc/MarkupSafe-2.1.5-cp311-cp311-win32.whl", hash = "sha256:397081c1a0bfb5124355710fe79478cdbeb39626492b15d399526ae53422b906", size = 16670 },
    { url = "https://files.pythonhosted.org/packages/b7/a2/c78a06a9ec6d04b3445a949615c4c7ed86a0b2eb68e44e7541b9d57067cc/MarkupSafe-2.1.5-cp311-cp311-win_amd64.whl", hash = "sha256:2b7c57a4dfc4f16f7142221afe5ba4e093e09e728ca65c51f5620c9aaeb9a617", size = 17224 },
    { url = "https://files.pythonhosted.org/packages/53/bd/583bf3e4c8d6a321938c13f49d44024dbe5ed63e0a7ba127e454a66da974/MarkupSafe-2.1.5-cp312-cp312-macosx_10_9_universal2.whl", hash = "sha256:8dec4936e9c3100156f8a2dc89c4b88d5c435175ff03413b443469c7c8c5f4d1", size = 18215 },
    { url = "https://files.pythonhosted.org/packages/48/d6/e7cd795fc710292c3af3a06d80868ce4b02bfbbf370b7cee11d282815a2a/MarkupSafe-2.1.5-cp312-cp312-macosx_10_9_x86_64.whl", hash = "sha256:3c6b973f22eb18a789b1460b4b91bf04ae3f0c4234a0a6aa6b0a92f6f7b951d4", size = 14069 },
    { url = "https://files.pythonhosted.org/packages/51/b5/5d8ec796e2a08fc814a2c7d2584b55f889a55cf17dd1a90f2beb70744e5c/MarkupSafe-2.1.5-cp312-cp312-manylinux_2_17_aarch64.manylinux2014_aarch64.whl", hash = "sha256:ac07bad82163452a6884fe8fa0963fb98c2346ba78d779ec06bd7a6262132aee", size = 29452 },
    { url = "https://files.pythonhosted.org/packages/0a/0d/2454f072fae3b5a137c119abf15465d1771319dfe9e4acbb31722a0fff91/MarkupSafe-2.1.5-cp312-cp312-manylinux_2_17_x86_64.manylinux2014_x86_64.whl", hash = "sha256:f5dfb42c4604dddc8e4305050aa6deb084540643ed5804d7455b5df8fe16f5e5", size = 28462 },
    { url = "https://files.pythonhosted.org/packages/2d/75/fd6cb2e68780f72d47e6671840ca517bda5ef663d30ada7616b0462ad1e3/MarkupSafe-2.1.5-cp312-cp312-manylinux_2_5_i686.manylinux1_i686.manylinux_2_17_i686.manylinux2014_i686.whl", hash = "sha256:ea3d8a3d18833cf4304cd2fc9cbb1efe188ca9b5efef2bdac7adc20594a0e46b", size = 27869 },
    { url = "https://files.pythonhosted.org/packages/b0/81/147c477391c2750e8fc7705829f7351cf1cd3be64406edcf900dc633feb2/MarkupSafe-2.1.5-cp312-cp312-musllinux_1_1_aarch64.whl", hash = "sha256:d050b3361367a06d752db6ead6e7edeb0009be66bc3bae0ee9d97fb326badc2a", size = 33906 },
    { url = "https://files.pythonhosted.org/packages/8b/ff/9a52b71839d7a256b563e85d11050e307121000dcebc97df120176b3ad93/MarkupSafe-2.1.5-cp312-cp312-musllinux_1_1_i686.whl", hash = "sha256:bec0a414d016ac1a18862a519e54b2fd0fc8bbfd6890376898a6c0891dd82e9f", size = 32296 },
    { url = "https://files.pythonhosted.org/packages/88/07/2dc76aa51b481eb96a4c3198894f38b480490e834479611a4053fbf08623/MarkupSafe-2.1.5-cp312-cp312-musllinux_1_1_x86_64.whl", hash = "sha256:58c98fee265677f63a4385256a6d7683ab1832f3ddd1e66fe948d5880c21a169", size = 33038 },
    { url = "https://files.pythonhosted.org/packages/96/0c/620c1fb3661858c0e37eb3cbffd8c6f732a67cd97296f725789679801b31/MarkupSafe-2.1.5-cp312-cp312-win32.whl", hash = "sha256:8590b4ae07a35970728874632fed7bd57b26b0102df2d2b233b6d9d82f6c62ad", size = 16572 },
    { url = "https://files.pythonhosted.org/packages/3f/14/c3554d512d5f9100a95e737502f4a2323a1959f6d0d01e0d0997b35f7b10/MarkupSafe-2.1.5-cp312-cp312-win_amd64.whl", hash = "sha256:823b65d8706e32ad2df51ed89496147a42a2a6e01c13cfb6ffb8b1e92bc910bb", size = 17127 },
]

[[package]]
name = "mccabe"
version = "0.7.0"
source = { registry = "https://pypi.org/simple" }
sdist = { url = "https://files.pythonhosted.org/packages/e7/ff/0ffefdcac38932a54d2b5eed4e0ba8a408f215002cd178ad1df0f2806ff8/mccabe-0.7.0.tar.gz", hash = "sha256:348e0240c33b60bbdf4e523192ef919f28cb2c3d7d5c7794f74009290f236325", size = 9658 }
wheels = [
    { url = "https://files.pythonhosted.org/packages/27/1a/1f68f9ba0c207934b35b86a8ca3aad8395a3d6dd7921c0686e23853ff5a9/mccabe-0.7.0-py2.py3-none-any.whl", hash = "sha256:6c2d30ab6be0e4a46919781807b4f0d834ebdd6c6e3dca0bda5a15f863427b6e", size = 7350 },
]

[[package]]
name = "mdurl"
version = "0.1.2"
source = { registry = "https://pypi.org/simple" }
sdist = { url = "https://files.pythonhosted.org/packages/d6/54/cfe61301667036ec958cb99bd3efefba235e65cdeb9c84d24a8293ba1d90/mdurl-0.1.2.tar.gz", hash = "sha256:bb413d29f5eea38f31dd4754dd7377d4465116fb207585f97bf925588687c1ba", size = 8729 }
wheels = [
    { url = "https://files.pythonhosted.org/packages/b3/38/89ba8ad64ae25be8de66a6d463314cf1eb366222074cfda9ee839c56a4b4/mdurl-0.1.2-py3-none-any.whl", hash = "sha256:84008a41e51615a49fc9966191ff91509e3c40b939176e643fd50a5c2196b8f8", size = 9979 },
]

[[package]]
name = "monai"
version = "1.4.0"
source = { registry = "https://pypi.org/simple" }
dependencies = [
    { name = "numpy" },
    { name = "torch" },
]
sdist = { url = "https://files.pythonhosted.org/packages/d5/73/6df8090932ef8994a48086f54f70c6379e60bc74103d3a6317182f121436/monai-1.4.0.tar.gz", hash = "sha256:2fff631dd78afc166ccbafb89d7dde06f3d3b287860fb6f2d6cddd6bcc72caa8", size = 1185355 }
wheels = [
    { url = "https://files.pythonhosted.org/packages/79/86/8bf48a306e3ad9de54a9c2e08c99eb52d528455ed9a757403bcd54d714f9/monai-1.4.0-py3-none-any.whl", hash = "sha256:a715ca9ff8a068e36efdd147420f0ff02ead744909e7ea0998f31129c4997c9b", size = 1511882 },
]

[[package]]
name = "mpmath"
version = "1.3.0"
source = { registry = "https://pypi.org/simple" }
sdist = { url = "https://files.pythonhosted.org/packages/e0/47/dd32fa426cc72114383ac549964eecb20ecfd886d1e5ccf5340b55b02f57/mpmath-1.3.0.tar.gz", hash = "sha256:7a28eb2a9774d00c7bc92411c19a89209d5da7c4c9a9e227be8330a23a25b91f", size = 508106 }
wheels = [
    { url = "https://files.pythonhosted.org/packages/43/e3/7d92a15f894aa0c9c4b49b8ee9ac9850d6e63b03c9c32c0367a13ae62209/mpmath-1.3.0-py3-none-any.whl", hash = "sha256:a0b2b9fe80bbcd81a6647ff13108738cfb482d481d826cc0e02f5b35e5c88d2c", size = 536198 },
]

[[package]]
name = "multidict"
version = "6.0.5"
source = { registry = "https://pypi.org/simple" }
sdist = { url = "https://files.pythonhosted.org/packages/f9/79/722ca999a3a09a63b35aac12ec27dfa8e5bb3a38b0f857f7a1a209a88836/multidict-6.0.5.tar.gz", hash = "sha256:f7e301075edaf50500f0b341543c41194d8df3ae5caf4702f2095f3ca73dd8da", size = 59867 }
wheels = [
    { url = "https://files.pythonhosted.org/packages/b7/36/48097b96135017ed1b806c5ea27b6cdc2ed3a6861c5372b793563206c586/multidict-6.0.5-cp310-cp310-macosx_10_9_universal2.whl", hash = "sha256:228b644ae063c10e7f324ab1ab6b548bdf6f8b47f3ec234fef1093bc2735e5f9", size = 50955 },
    { url = "https://files.pythonhosted.org/packages/d9/48/037440edb5d4a1c65e002925b2f24071d6c27754e6f4734f63037e3169d6/multidict-6.0.5-cp310-cp310-macosx_10_9_x86_64.whl", hash = "sha256:896ebdcf62683551312c30e20614305f53125750803b614e9e6ce74a96232604", size = 30361 },
    { url = "https://files.pythonhosted.org/packages/a4/eb/d8e7693c9064554a1585698d1902839440c6c695b0f53c9a8be5d9d4a3b8/multidict-6.0.5-cp310-cp310-macosx_11_0_arm64.whl", hash = "sha256:411bf8515f3be9813d06004cac41ccf7d1cd46dfe233705933dd163b60e37600", size = 30508 },
    { url = "https://files.pythonhosted.org/packages/f3/7d/fe7648d4b2f200f8854066ce6e56bf51889abfaf859814c62160dd0e32a9/multidict-6.0.5-cp310-cp310-manylinux_2_17_aarch64.manylinux2014_aarch64.whl", hash = "sha256:1d147090048129ce3c453f0292e7697d333db95e52616b3793922945804a433c", size = 126318 },
    { url = "https://files.pythonhosted.org/packages/8d/ea/0230b6faa9a5bc10650fd50afcc4a86e6c37af2fe05bc679b74d79253732/multidict-6.0.5-cp310-cp310-manylinux_2_17_ppc64le.manylinux2014_ppc64le.whl", hash = "sha256:215ed703caf15f578dca76ee6f6b21b7603791ae090fbf1ef9d865571039ade5", size = 133998 },
    { url = "https://files.pythonhosted.org/packages/36/6d/d2f982fb485175727a193b4900b5f929d461e7aa87d6fb5a91a377fcc9c0/multidict-6.0.5-cp310-cp310-manylinux_2_17_s390x.manylinux2014_s390x.whl", hash = "sha256:7c6390cf87ff6234643428991b7359b5f59cc15155695deb4eda5c777d2b880f", size = 129150 },
    { url = "https://files.pythonhosted.org/packages/33/62/2c9085e571318d51212a6914566fe41dd0e33d7f268f7e2f23dcd3f06c56/multidict-6.0.5-cp310-cp310-manylinux_2_17_x86_64.manylinux2014_x86_64.whl", hash = "sha256:21fd81c4ebdb4f214161be351eb5bcf385426bf023041da2fd9e60681f3cebae", size = 124266 },
    { url = "https://files.pythonhosted.org/packages/ce/e2/88cdfeaf03eab3498f688a19b62ca704d371cd904cb74b682541ca7b20a7/multidict-6.0.5-cp310-cp310-manylinux_2_5_i686.manylinux1_i686.manylinux_2_17_i686.manylinux2014_i686.whl", hash = "sha256:3cc2ad10255f903656017363cd59436f2111443a76f996584d1077e43ee51182", size = 116637 },
    { url = "https://files.pythonhosted.org/packages/12/4d/99dfc36872dcc53956879f5da80a6505bbd29214cce90ce792a86e15fddf/multidict-6.0.5-cp310-cp310-musllinux_1_1_aarch64.whl", hash = "sha256:6939c95381e003f54cd4c5516740faba40cf5ad3eeff460c3ad1d3e0ea2549bf", size = 155908 },
    { url = "https://files.pythonhosted.org/packages/c2/5c/1e76b2c742cb9e0248d1e8c4ed420817879230c833fa27d890b5fd22290b/multidict-6.0.5-cp310-cp310-musllinux_1_1_i686.whl", hash = "sha256:220dd781e3f7af2c2c1053da9fa96d9cf3072ca58f057f4c5adaaa1cab8fc442", size = 147111 },
    { url = "https://files.pythonhosted.org/packages/bc/84/9579004267e1cc5968ef2ef8718dab9d8950d99354d85b739dd67b09c273/multidict-6.0.5-cp310-cp310-musllinux_1_1_ppc64le.whl", hash = "sha256:766c8f7511df26d9f11cd3a8be623e59cca73d44643abab3f8c8c07620524e4a", size = 160502 },
    { url = "https://files.pythonhosted.org/packages/11/b7/bef33e84e3722bc42531af020d7ae8c31235ce8846bacaa852b6484cf868/multidict-6.0.5-cp310-cp310-musllinux_1_1_s390x.whl", hash = "sha256:fe5d7785250541f7f5019ab9cba2c71169dc7d74d0f45253f8313f436458a4ef", size = 156587 },
    { url = "https://files.pythonhosted.org/packages/26/ce/f745a2d6104e56f7fa0d7d0756bb9ed27b771dd7b8d9d7348cd7f0f7b9de/multidict-6.0.5-cp310-cp310-musllinux_1_1_x86_64.whl", hash = "sha256:c1c1496e73051918fcd4f58ff2e0f2f3066d1c76a0c6aeffd9b45d53243702cc", size = 151948 },
    { url = "https://files.pythonhosted.org/packages/f1/50/714da64281d2b2b3b4068e84f115e1ef3bd3ed3715b39503ff3c59e8d30d/multidict-6.0.5-cp310-cp310-win32.whl", hash = "sha256:7afcdd1fc07befad18ec4523a782cde4e93e0a2bf71239894b8d61ee578c1319", size = 25734 },
    { url = "https://files.pythonhosted.org/packages/ef/3d/ba0dc18e96c5d83731c54129819d5892389e180f54ebb045c6124b2e8b87/multidict-6.0.5-cp310-cp310-win_amd64.whl", hash = "sha256:99f60d34c048c5c2fabc766108c103612344c46e35d4ed9ae0673d33c8fb26e8", size = 28182 },
    { url = "https://files.pythonhosted.org/packages/5f/da/b10ea65b850b54f44a6479177c6987f456bc2d38f8dc73009b78afcf0ede/multidict-6.0.5-cp311-cp311-macosx_10_9_universal2.whl", hash = "sha256:f285e862d2f153a70586579c15c44656f888806ed0e5b56b64489afe4a2dbfba", size = 50815 },
    { url = "https://files.pythonhosted.org/packages/21/db/3403263f158b0bc7b0d4653766d71cb39498973f2042eead27b2e9758782/multidict-6.0.5-cp311-cp311-macosx_10_9_x86_64.whl", hash = "sha256:53689bb4e102200a4fafa9de9c7c3c212ab40a7ab2c8e474491914d2305f187e", size = 30269 },
    { url = "https://files.pythonhosted.org/packages/02/c1/b15ecceb6ffa5081ed2ed450aea58d65b0e0358001f2b426705f9f41f4c2/multidict-6.0.5-cp311-cp311-macosx_11_0_arm64.whl", hash = "sha256:612d1156111ae11d14afaf3a0669ebf6c170dbb735e510a7438ffe2369a847fd", size = 30500 },
    { url = "https://files.pythonhosted.org/packages/3f/e1/7fdd0f39565df3af87d6c2903fb66a7d529fbd0a8a066045d7a5b6ad1145/multidict-6.0.5-cp311-cp311-manylinux_2_17_aarch64.manylinux2014_aarch64.whl", hash = "sha256:7be7047bd08accdb7487737631d25735c9a04327911de89ff1b26b81745bd4e3", size = 130751 },
    { url = "https://files.pythonhosted.org/packages/76/bc/9f593f9e38c6c09bbf0344b56ad67dd53c69167937c2edadee9719a5e17d/multidict-6.0.5-cp311-cp311-manylinux_2_17_ppc64le.manylinux2014_ppc64le.whl", hash = "sha256:de170c7b4fe6859beb8926e84f7d7d6c693dfe8e27372ce3b76f01c46e489fcf", size = 138185 },
    { url = "https://files.pythonhosted.org/packages/28/32/d7799a208701d537b92705f46c777ded812a6dc139c18d8ed599908f6b1c/multidict-6.0.5-cp311-cp311-manylinux_2_17_s390x.manylinux2014_s390x.whl", hash = "sha256:04bde7a7b3de05732a4eb39c94574db1ec99abb56162d6c520ad26f83267de29", size = 133585 },
    { url = "https://files.pythonhosted.org/packages/52/ec/be54a3ad110f386d5bd7a9a42a4ff36b3cd723ebe597f41073a73ffa16b8/multidict-6.0.5-cp311-cp311-manylinux_2_17_x86_64.manylinux2014_x86_64.whl", hash = "sha256:85f67aed7bb647f93e7520633d8f51d3cbc6ab96957c71272b286b2f30dc70ed", size = 128684 },
    { url = "https://files.pythonhosted.org/packages/36/e1/a680eabeb71e25d4733276d917658dfa1cd3a99b1223625dbc247d266c98/multidict-6.0.5-cp311-cp311-manylinux_2_5_i686.manylinux1_i686.manylinux_2_17_i686.manylinux2014_i686.whl", hash = "sha256:425bf820055005bfc8aa9a0b99ccb52cc2f4070153e34b701acc98d201693733", size = 120994 },
    { url = "https://files.pythonhosted.org/packages/ef/08/08f4f44a8a43ea4cee13aa9cdbbf4a639af8db49310a0637ca389c4cf817/multidict-6.0.5-cp311-cp311-musllinux_1_1_aarch64.whl", hash = "sha256:d3eb1ceec286eba8220c26f3b0096cf189aea7057b6e7b7a2e60ed36b373b77f", size = 159689 },
    { url = "https://files.pythonhosted.org/packages/aa/a9/46cdb4cb40bbd4b732169413f56b04a6553460b22bd914f9729c9ba63761/multidict-6.0.5-cp311-cp311-musllinux_1_1_i686.whl", hash = "sha256:7901c05ead4b3fb75113fb1dd33eb1253c6d3ee37ce93305acd9d38e0b5f21a4", size = 150611 },
    { url = "https://files.pythonhosted.org/packages/e9/32/35668bb3e6ab2f12f4e4f7f4000f72f714882a94f904d4c3633fbd036753/multidict-6.0.5-cp311-cp311-musllinux_1_1_ppc64le.whl", hash = "sha256:e0e79d91e71b9867c73323a3444724d496c037e578a0e1755ae159ba14f4f3d1", size = 164444 },
    { url = "https://files.pythonhosted.org/packages/fa/10/f1388a91552af732d8ec48dab928abc209e732767e9e8f92d24c3544353c/multidict-6.0.5-cp311-cp311-musllinux_1_1_s390x.whl", hash = "sha256:29bfeb0dff5cb5fdab2023a7a9947b3b4af63e9c47cae2a10ad58394b517fddc", size = 160158 },
    { url = "https://files.pythonhosted.org/packages/14/c3/f602601f1819983e018156e728e57b3f19726cb424b543667faab82f6939/multidict-6.0.5-cp311-cp311-musllinux_1_1_x86_64.whl", hash = "sha256:e030047e85cbcedbfc073f71836d62dd5dadfbe7531cae27789ff66bc551bd5e", size = 156072 },
    { url = "https://files.pythonhosted.org/packages/82/a6/0290af8487326108c0d03d14f8a0b8b1001d71e4494df5f96ab0c88c0b88/multidict-6.0.5-cp311-cp311-win32.whl", hash = "sha256:2f4848aa3baa109e6ab81fe2006c77ed4d3cd1e0ac2c1fbddb7b1277c168788c", size = 25731 },
    { url = "https://files.pythonhosted.org/packages/88/aa/ea217cb18325aa05cb3e3111c19715f1e97c50a4a900cbc20e54648de5f5/multidict-6.0.5-cp311-cp311-win_amd64.whl", hash = "sha256:2faa5ae9376faba05f630d7e5e6be05be22913782b927b19d12b8145968a85ea", size = 28176 },
    { url = "https://files.pythonhosted.org/packages/90/9c/7fda9c0defa09538c97b1f195394be82a1f53238536f70b32eb5399dfd4e/multidict-6.0.5-cp312-cp312-macosx_10_9_universal2.whl", hash = "sha256:51d035609b86722963404f711db441cf7134f1889107fb171a970c9701f92e1e", size = 49575 },
    { url = "https://files.pythonhosted.org/packages/be/21/d6ca80dd1b9b2c5605ff7475699a8ff5dc6ea958cd71fb2ff234afc13d79/multidict-6.0.5-cp312-cp312-macosx_10_9_x86_64.whl", hash = "sha256:cbebcd5bcaf1eaf302617c114aa67569dd3f090dd0ce8ba9e35e9985b41ac35b", size = 29638 },
    { url = "https://files.pythonhosted.org/packages/9c/18/9565f32c19d186168731e859692dfbc0e98f66a1dcf9e14d69c02a78b75a/multidict-6.0.5-cp312-cp312-macosx_11_0_arm64.whl", hash = "sha256:2ffc42c922dbfddb4a4c3b438eb056828719f07608af27d163191cb3e3aa6cc5", size = 29874 },
    { url = "https://files.pythonhosted.org/packages/4e/4e/3815190e73e6ef101b5681c174c541bf972a1b064e926e56eea78d06e858/multidict-6.0.5-cp312-cp312-manylinux_2_17_aarch64.manylinux2014_aarch64.whl", hash = "sha256:ceb3b7e6a0135e092de86110c5a74e46bda4bd4fbfeeb3a3bcec79c0f861e450", size = 129914 },
    { url = "https://files.pythonhosted.org/packages/0c/08/bb47f886457e2259aefc10044e45c8a1b62f0c27228557e17775869d0341/multidict-6.0.5-cp312-cp312-manylinux_2_17_ppc64le.manylinux2014_ppc64le.whl", hash = "sha256:79660376075cfd4b2c80f295528aa6beb2058fd289f4c9252f986751a4cd0496", size = 134589 },
    { url = "https://files.pythonhosted.org/packages/d5/2f/952f79b5f0795cf4e34852fc5cf4dfda6166f63c06c798361215b69c131d/multidict-6.0.5-cp312-cp312-manylinux_2_17_s390x.manylinux2014_s390x.whl", hash = "sha256:e4428b29611e989719874670fd152b6625500ad6c686d464e99f5aaeeaca175a", size = 133259 },
    { url = "https://files.pythonhosted.org/packages/24/1f/af976383b0b772dd351210af5b60ff9927e3abb2f4a103e93da19a957da0/multidict-6.0.5-cp312-cp312-manylinux_2_17_x86_64.manylinux2014_x86_64.whl", hash = "sha256:d84a5c3a5f7ce6db1f999fb9438f686bc2e09d38143f2d93d8406ed2dd6b9226", size = 130779 },
    { url = "https://files.pythonhosted.org/packages/fc/b1/b0a7744be00b0f5045c7ed4e4a6b8ee6bde4672b2c620474712299df5979/multidict-6.0.5-cp312-cp312-manylinux_2_5_i686.manylinux1_i686.manylinux_2_17_i686.manylinux2014_i686.whl", hash = "sha256:76c0de87358b192de7ea9649beb392f107dcad9ad27276324c24c91774ca5271", size = 120125 },
    { url = "https://files.pythonhosted.org/packages/d0/bf/2a1d667acf11231cdf0b97a6cd9f30e7a5cf847037b5cf6da44884284bd0/multidict-6.0.5-cp312-cp312-musllinux_1_1_aarch64.whl", hash = "sha256:79a6d2ba910adb2cbafc95dad936f8b9386e77c84c35bc0add315b856d7c3abb", size = 167095 },
    { url = "https://files.pythonhosted.org/packages/5e/e8/ad6ee74b1a2050d3bc78f566dabcc14c8bf89cbe87eecec866c011479815/multidict-6.0.5-cp312-cp312-musllinux_1_1_i686.whl", hash = "sha256:92d16a3e275e38293623ebf639c471d3e03bb20b8ebb845237e0d3664914caef", size = 155823 },
    { url = "https://files.pythonhosted.org/packages/45/7c/06926bb91752c52abca3edbfefac1ea90d9d1bc00c84d0658c137589b920/multidict-6.0.5-cp312-cp312-musllinux_1_1_ppc64le.whl", hash = "sha256:fb616be3538599e797a2017cccca78e354c767165e8858ab5116813146041a24", size = 170233 },
    { url = "https://files.pythonhosted.org/packages/3c/29/3dd36cf6b9c5abba8b97bba84eb499a168ba59c3faec8829327b3887d123/multidict-6.0.5-cp312-cp312-musllinux_1_1_s390x.whl", hash = "sha256:14c2976aa9038c2629efa2c148022ed5eb4cb939e15ec7aace7ca932f48f9ba6", size = 169035 },
    { url = "https://files.pythonhosted.org/packages/60/47/9a0f43470c70bbf6e148311f78ef5a3d4996b0226b6d295bdd50fdcfe387/multidict-6.0.5-cp312-cp312-musllinux_1_1_x86_64.whl", hash = "sha256:435a0984199d81ca178b9ae2c26ec3d49692d20ee29bc4c11a2a8d4514c67eda", size = 166229 },
    { url = "https://files.pythonhosted.org/packages/1d/23/c1b7ae7a0b8a3e08225284ef3ecbcf014b292a3ee821bc4ed2185fd4ce7d/multidict-6.0.5-cp312-cp312-win32.whl", hash = "sha256:9fe7b0653ba3d9d65cbe7698cca585bf0f8c83dbbcc710db9c90f478e175f2d5", size = 25840 },
    { url = "https://files.pythonhosted.org/packages/4a/68/66fceb758ad7a88993940dbdf3ac59911ba9dc46d7798bf6c8652f89f853/multidict-6.0.5-cp312-cp312-win_amd64.whl", hash = "sha256:01265f5e40f5a17f8241d52656ed27192be03bfa8764d88e8220141d1e4b3556", size = 27905 },
    { url = "https://files.pythonhosted.org/packages/fa/a2/17e1e23c6be0a916219c5292f509360c345b5fa6beeb50d743203c27532c/multidict-6.0.5-py3-none-any.whl", hash = "sha256:0d63c74e3d7ab26de115c49bffc92cc77ed23395303d496eae515d4204a625e7", size = 9729 },
]

[[package]]
name = "networkx"
version = "3.2.1"
source = { registry = "https://pypi.org/simple" }
sdist = { url = "https://files.pythonhosted.org/packages/c4/80/a84676339aaae2f1cfdf9f418701dd634aef9cc76f708ef55c36ff39c3ca/networkx-3.2.1.tar.gz", hash = "sha256:9f1bb5cf3409bf324e0a722c20bdb4c20ee39bf1c30ce8ae499c8502b0b5e0c6", size = 2073928 }
wheels = [
    { url = "https://files.pythonhosted.org/packages/d5/f0/8fbc882ca80cf077f1b246c0e3c3465f7f415439bdea6b899f6b19f61f70/networkx-3.2.1-py3-none-any.whl", hash = "sha256:f18c69adc97877c42332c170849c96cefa91881c99a7cb3e95b7c659ebdc1ec2", size = 1647772 },
]

[[package]]
name = "numpy"
version = "1.26.4"
source = { registry = "https://pypi.org/simple" }
sdist = { url = "https://files.pythonhosted.org/packages/65/6e/09db70a523a96d25e115e71cc56a6f9031e7b8cd166c1ac8438307c14058/numpy-1.26.4.tar.gz", hash = "sha256:2a02aba9ed12e4ac4eb3ea9421c420301a0c6460d9830d74a9df87efa4912010", size = 15786129 }
wheels = [
    { url = "https://files.pythonhosted.org/packages/a7/94/ace0fdea5241a27d13543ee117cbc65868e82213fb31a8eb7fe9ff23f313/numpy-1.26.4-cp310-cp310-macosx_10_9_x86_64.whl", hash = "sha256:9ff0f4f29c51e2803569d7a51c2304de5554655a60c5d776e35b4a41413830d0", size = 20631468 },
    { url = "https://files.pythonhosted.org/packages/20/f7/b24208eba89f9d1b58c1668bc6c8c4fd472b20c45573cb767f59d49fb0f6/numpy-1.26.4-cp310-cp310-macosx_11_0_arm64.whl", hash = "sha256:2e4ee3380d6de9c9ec04745830fd9e2eccb3e6cf790d39d7b98ffd19b0dd754a", size = 13966411 },
    { url = "https://files.pythonhosted.org/packages/fc/a5/4beee6488160798683eed5bdb7eead455892c3b4e1f78d79d8d3f3b084ac/numpy-1.26.4-cp310-cp310-manylinux_2_17_aarch64.manylinux2014_aarch64.whl", hash = "sha256:d209d8969599b27ad20994c8e41936ee0964e6da07478d6c35016bc386b66ad4", size = 14219016 },
    { url = "https://files.pythonhosted.org/packages/4b/d7/ecf66c1cd12dc28b4040b15ab4d17b773b87fa9d29ca16125de01adb36cd/numpy-1.26.4-cp310-cp310-manylinux_2_17_x86_64.manylinux2014_x86_64.whl", hash = "sha256:ffa75af20b44f8dba823498024771d5ac50620e6915abac414251bd971b4529f", size = 18240889 },
    { url = "https://files.pythonhosted.org/packages/24/03/6f229fe3187546435c4f6f89f6d26c129d4f5bed40552899fcf1f0bf9e50/numpy-1.26.4-cp310-cp310-musllinux_1_1_aarch64.whl", hash = "sha256:62b8e4b1e28009ef2846b4c7852046736bab361f7aeadeb6a5b89ebec3c7055a", size = 13876746 },
    { url = "https://files.pythonhosted.org/packages/39/fe/39ada9b094f01f5a35486577c848fe274e374bbf8d8f472e1423a0bbd26d/numpy-1.26.4-cp310-cp310-musllinux_1_1_x86_64.whl", hash = "sha256:a4abb4f9001ad2858e7ac189089c42178fcce737e4169dc61321660f1a96c7d2", size = 18078620 },
    { url = "https://files.pythonhosted.org/packages/d5/ef/6ad11d51197aad206a9ad2286dc1aac6a378059e06e8cf22cd08ed4f20dc/numpy-1.26.4-cp310-cp310-win32.whl", hash = "sha256:bfe25acf8b437eb2a8b2d49d443800a5f18508cd811fea3181723922a8a82b07", size = 5972659 },
    { url = "https://files.pythonhosted.org/packages/19/77/538f202862b9183f54108557bfda67e17603fc560c384559e769321c9d92/numpy-1.26.4-cp310-cp310-win_amd64.whl", hash = "sha256:b97fe8060236edf3662adfc2c633f56a08ae30560c56310562cb4f95500022d5", size = 15808905 },
    { url = "https://files.pythonhosted.org/packages/11/57/baae43d14fe163fa0e4c47f307b6b2511ab8d7d30177c491960504252053/numpy-1.26.4-cp311-cp311-macosx_10_9_x86_64.whl", hash = "sha256:4c66707fabe114439db9068ee468c26bbdf909cac0fb58686a42a24de1760c71", size = 20630554 },
    { url = "https://files.pythonhosted.org/packages/1a/2e/151484f49fd03944c4a3ad9c418ed193cfd02724e138ac8a9505d056c582/numpy-1.26.4-cp311-cp311-macosx_11_0_arm64.whl", hash = "sha256:edd8b5fe47dab091176d21bb6de568acdd906d1887a4584a15a9a96a1dca06ef", size = 13997127 },
    { url = "https://files.pythonhosted.org/packages/79/ae/7e5b85136806f9dadf4878bf73cf223fe5c2636818ba3ab1c585d0403164/numpy-1.26.4-cp311-cp311-manylinux_2_17_aarch64.manylinux2014_aarch64.whl", hash = "sha256:7ab55401287bfec946ced39700c053796e7cc0e3acbef09993a9ad2adba6ca6e", size = 14222994 },
    { url = "https://files.pythonhosted.org/packages/3a/d0/edc009c27b406c4f9cbc79274d6e46d634d139075492ad055e3d68445925/numpy-1.26.4-cp311-cp311-manylinux_2_17_x86_64.manylinux2014_x86_64.whl", hash = "sha256:666dbfb6ec68962c033a450943ded891bed2d54e6755e35e5835d63f4f6931d5", size = 18252005 },
    { url = "https://files.pythonhosted.org/packages/09/bf/2b1aaf8f525f2923ff6cfcf134ae5e750e279ac65ebf386c75a0cf6da06a/numpy-1.26.4-cp311-cp311-musllinux_1_1_aarch64.whl", hash = "sha256:96ff0b2ad353d8f990b63294c8986f1ec3cb19d749234014f4e7eb0112ceba5a", size = 13885297 },
    { url = "https://files.pythonhosted.org/packages/df/a0/4e0f14d847cfc2a633a1c8621d00724f3206cfeddeb66d35698c4e2cf3d2/numpy-1.26.4-cp311-cp311-musllinux_1_1_x86_64.whl", hash = "sha256:60dedbb91afcbfdc9bc0b1f3f402804070deed7392c23eb7a7f07fa857868e8a", size = 18093567 },
    { url = "https://files.pythonhosted.org/packages/d2/b7/a734c733286e10a7f1a8ad1ae8c90f2d33bf604a96548e0a4a3a6739b468/numpy-1.26.4-cp311-cp311-win32.whl", hash = "sha256:1af303d6b2210eb850fcf03064d364652b7120803a0b872f5211f5234b399f20", size = 5968812 },
    { url = "https://files.pythonhosted.org/packages/3f/6b/5610004206cf7f8e7ad91c5a85a8c71b2f2f8051a0c0c4d5916b76d6cbb2/numpy-1.26.4-cp311-cp311-win_amd64.whl", hash = "sha256:cd25bcecc4974d09257ffcd1f098ee778f7834c3ad767fe5db785be9a4aa9cb2", size = 15811913 },
    { url = "https://files.pythonhosted.org/packages/95/12/8f2020a8e8b8383ac0177dc9570aad031a3beb12e38847f7129bacd96228/numpy-1.26.4-cp312-cp312-macosx_10_9_x86_64.whl", hash = "sha256:b3ce300f3644fb06443ee2222c2201dd3a89ea6040541412b8fa189341847218", size = 20335901 },
    { url = "https://files.pythonhosted.org/packages/75/5b/ca6c8bd14007e5ca171c7c03102d17b4f4e0ceb53957e8c44343a9546dcc/numpy-1.26.4-cp312-cp312-macosx_11_0_arm64.whl", hash = "sha256:03a8c78d01d9781b28a6989f6fa1bb2c4f2d51201cf99d3dd875df6fbd96b23b", size = 13685868 },
    { url = "https://files.pythonhosted.org/packages/79/f8/97f10e6755e2a7d027ca783f63044d5b1bc1ae7acb12afe6a9b4286eac17/numpy-1.26.4-cp312-cp312-manylinux_2_17_aarch64.manylinux2014_aarch64.whl", hash = "sha256:9fad7dcb1aac3c7f0584a5a8133e3a43eeb2fe127f47e3632d43d677c66c102b", size = 13925109 },
    { url = "https://files.pythonhosted.org/packages/0f/50/de23fde84e45f5c4fda2488c759b69990fd4512387a8632860f3ac9cd225/numpy-1.26.4-cp312-cp312-manylinux_2_17_x86_64.manylinux2014_x86_64.whl", hash = "sha256:675d61ffbfa78604709862923189bad94014bef562cc35cf61d3a07bba02a7ed", size = 17950613 },
    { url = "https://files.pythonhosted.org/packages/4c/0c/9c603826b6465e82591e05ca230dfc13376da512b25ccd0894709b054ed0/numpy-1.26.4-cp312-cp312-musllinux_1_1_aarch64.whl", hash = "sha256:ab47dbe5cc8210f55aa58e4805fe224dac469cde56b9f731a4c098b91917159a", size = 13572172 },
    { url = "https://files.pythonhosted.org/packages/76/8c/2ba3902e1a0fc1c74962ea9bb33a534bb05984ad7ff9515bf8d07527cadd/numpy-1.26.4-cp312-cp312-musllinux_1_1_x86_64.whl", hash = "sha256:1dda2e7b4ec9dd512f84935c5f126c8bd8b9f2fc001e9f54af255e8c5f16b0e0", size = 17786643 },
    { url = "https://files.pythonhosted.org/packages/28/4a/46d9e65106879492374999e76eb85f87b15328e06bd1550668f79f7b18c6/numpy-1.26.4-cp312-cp312-win32.whl", hash = "sha256:50193e430acfc1346175fcbdaa28ffec49947a06918b7b92130744e81e640110", size = 5677803 },
    { url = "https://files.pythonhosted.org/packages/16/2e/86f24451c2d530c88daf997cb8d6ac622c1d40d19f5a031ed68a4b73a374/numpy-1.26.4-cp312-cp312-win_amd64.whl", hash = "sha256:08beddf13648eb95f8d867350f6a018a4be2e5ad54c8d8caed89ebca558b2818", size = 15517754 },
]

[[package]]
name = "nvidia-cublas-cu12"
version = "12.4.5.8"
source = { registry = "https://pypi.org/simple" }
wheels = [
    { url = "https://files.pythonhosted.org/packages/ae/71/1c91302526c45ab494c23f61c7a84aa568b8c1f9d196efa5993957faf906/nvidia_cublas_cu12-12.4.5.8-py3-none-manylinux2014_x86_64.whl", hash = "sha256:2fc8da60df463fdefa81e323eef2e36489e1c94335b5358bcb38360adf75ac9b", size = 363438805 },
]

[[package]]
name = "nvidia-cuda-cupti-cu12"
version = "12.4.127"
source = { registry = "https://pypi.org/simple" }
wheels = [
    { url = "https://files.pythonhosted.org/packages/67/42/f4f60238e8194a3106d06a058d494b18e006c10bb2b915655bd9f6ea4cb1/nvidia_cuda_cupti_cu12-12.4.127-py3-none-manylinux2014_x86_64.whl", hash = "sha256:9dec60f5ac126f7bb551c055072b69d85392b13311fcc1bcda2202d172df30fb", size = 13813957 },
]

[[package]]
name = "nvidia-cuda-nvrtc-cu12"
version = "12.4.127"
source = { registry = "https://pypi.org/simple" }
wheels = [
    { url = "https://files.pythonhosted.org/packages/2c/14/91ae57cd4db3f9ef7aa99f4019cfa8d54cb4caa7e00975df6467e9725a9f/nvidia_cuda_nvrtc_cu12-12.4.127-py3-none-manylinux2014_x86_64.whl", hash = "sha256:a178759ebb095827bd30ef56598ec182b85547f1508941a3d560eb7ea1fbf338", size = 24640306 },
]

[[package]]
name = "nvidia-cuda-runtime-cu12"
version = "12.4.127"
source = { registry = "https://pypi.org/simple" }
wheels = [
    { url = "https://files.pythonhosted.org/packages/ea/27/1795d86fe88ef397885f2e580ac37628ed058a92ed2c39dc8eac3adf0619/nvidia_cuda_runtime_cu12-12.4.127-py3-none-manylinux2014_x86_64.whl", hash = "sha256:64403288fa2136ee8e467cdc9c9427e0434110899d07c779f25b5c068934faa5", size = 883737 },
]

[[package]]
name = "nvidia-cudnn-cu12"
version = "9.1.0.70"
source = { registry = "https://pypi.org/simple" }
dependencies = [
    { name = "nvidia-cublas-cu12" },
]
wheels = [
    { url = "https://files.pythonhosted.org/packages/9f/fd/713452cd72343f682b1c7b9321e23829f00b842ceaedcda96e742ea0b0b3/nvidia_cudnn_cu12-9.1.0.70-py3-none-manylinux2014_x86_64.whl", hash = "sha256:165764f44ef8c61fcdfdfdbe769d687e06374059fbb388b6c89ecb0e28793a6f", size = 664752741 },
]

[[package]]
name = "nvidia-cufft-cu12"
version = "11.2.1.3"
source = { registry = "https://pypi.org/simple" }
dependencies = [
    { name = "nvidia-nvjitlink-cu12" },
]
wheels = [
    { url = "https://files.pythonhosted.org/packages/27/94/3266821f65b92b3138631e9c8e7fe1fb513804ac934485a8d05776e1dd43/nvidia_cufft_cu12-11.2.1.3-py3-none-manylinux2014_x86_64.whl", hash = "sha256:f083fc24912aa410be21fa16d157fed2055dab1cc4b6934a0e03cba69eb242b9", size = 211459117 },
]

[[package]]
name = "nvidia-curand-cu12"
version = "10.3.5.147"
source = { registry = "https://pypi.org/simple" }
wheels = [
    { url = "https://files.pythonhosted.org/packages/8a/6d/44ad094874c6f1b9c654f8ed939590bdc408349f137f9b98a3a23ccec411/nvidia_curand_cu12-10.3.5.147-py3-none-manylinux2014_x86_64.whl", hash = "sha256:a88f583d4e0bb643c49743469964103aa59f7f708d862c3ddb0fc07f851e3b8b", size = 56305206 },
]

[[package]]
name = "nvidia-cusolver-cu12"
version = "11.6.1.9"
source = { registry = "https://pypi.org/simple" }
dependencies = [
    { name = "nvidia-cublas-cu12" },
    { name = "nvidia-cusparse-cu12" },
    { name = "nvidia-nvjitlink-cu12" },
]
wheels = [
    { url = "https://files.pythonhosted.org/packages/3a/e1/5b9089a4b2a4790dfdea8b3a006052cfecff58139d5a4e34cb1a51df8d6f/nvidia_cusolver_cu12-11.6.1.9-py3-none-manylinux2014_x86_64.whl", hash = "sha256:19e33fa442bcfd085b3086c4ebf7e8debc07cfe01e11513cc6d332fd918ac260", size = 127936057 },
]

[[package]]
name = "nvidia-cusparse-cu12"
version = "12.3.1.170"
source = { registry = "https://pypi.org/simple" }
dependencies = [
    { name = "nvidia-nvjitlink-cu12" },
]
wheels = [
    { url = "https://files.pythonhosted.org/packages/db/f7/97a9ea26ed4bbbfc2d470994b8b4f338ef663be97b8f677519ac195e113d/nvidia_cusparse_cu12-12.3.1.170-py3-none-manylinux2014_x86_64.whl", hash = "sha256:ea4f11a2904e2a8dc4b1833cc1b5181cde564edd0d5cd33e3c168eff2d1863f1", size = 207454763 },
]

[[package]]
name = "nvidia-nccl-cu12"
version = "2.21.5"
source = { registry = "https://pypi.org/simple" }
wheels = [
    { url = "https://files.pythonhosted.org/packages/df/99/12cd266d6233f47d00daf3a72739872bdc10267d0383508b0b9c84a18bb6/nvidia_nccl_cu12-2.21.5-py3-none-manylinux2014_x86_64.whl", hash = "sha256:8579076d30a8c24988834445f8d633c697d42397e92ffc3f63fa26766d25e0a0", size = 188654414 },
]

[[package]]
name = "nvidia-nvjitlink-cu12"
version = "12.4.127"
source = { registry = "https://pypi.org/simple" }
wheels = [
    { url = "https://files.pythonhosted.org/packages/ff/ff/847841bacfbefc97a00036e0fce5a0f086b640756dc38caea5e1bb002655/nvidia_nvjitlink_cu12-12.4.127-py3-none-manylinux2014_x86_64.whl", hash = "sha256:06b3b9b25bf3f8af351d664978ca26a16d2c5127dbd53c0497e28d1fb9611d57", size = 21066810 },
]

[[package]]
name = "nvidia-nvtx-cu12"
version = "12.4.127"
source = { registry = "https://pypi.org/simple" }
wheels = [
    { url = "https://files.pythonhosted.org/packages/87/20/199b8713428322a2f22b722c62b8cc278cc53dffa9705d744484b5035ee9/nvidia_nvtx_cu12-12.4.127-py3-none-manylinux2014_x86_64.whl", hash = "sha256:781e950d9b9f60d8241ccea575b32f5105a5baf4c2351cab5256a24869f12a1a", size = 99144 },
]

[[package]]
name = "omegaconf"
version = "2.3.0"
source = { registry = "https://pypi.org/simple" }
dependencies = [
    { name = "antlr4-python3-runtime" },
    { name = "pyyaml" },
]
sdist = { url = "https://files.pythonhosted.org/packages/09/48/6388f1bb9da707110532cb70ec4d2822858ddfb44f1cdf1233c20a80ea4b/omegaconf-2.3.0.tar.gz", hash = "sha256:d5d4b6d29955cc50ad50c46dc269bcd92c6e00f5f90d23ab5fee7bfca4ba4cc7", size = 3298120 }
wheels = [
    { url = "https://files.pythonhosted.org/packages/e3/94/1843518e420fa3ed6919835845df698c7e27e183cb997394e4a670973a65/omegaconf-2.3.0-py3-none-any.whl", hash = "sha256:7b4df175cdb08ba400f45cae3bdcae7ba8365db4d165fc65fd04b050ab63b46b", size = 79500 },
]

[[package]]
name = "packaging"
version = "24.1"
source = { registry = "https://pypi.org/simple" }
sdist = { url = "https://files.pythonhosted.org/packages/51/65/50db4dda066951078f0a96cf12f4b9ada6e4b811516bf0262c0f4f7064d4/packaging-24.1.tar.gz", hash = "sha256:026ed72c8ed3fcce5bf8950572258698927fd1dbda10a5e981cdf0ac37f4f002", size = 148788 }
wheels = [
    { url = "https://files.pythonhosted.org/packages/08/aa/cc0199a5f0ad350994d660967a8efb233fe0416e4639146c089643407ce6/packaging-24.1-py3-none-any.whl", hash = "sha256:5b8f2217dbdbd2f7f384c41c628544e6d52f2d0f53c6d0c3ea61aa5d1d7ff124", size = 53985 },
]

[[package]]
name = "pandas"
version = "1.5.3"
source = { registry = "https://pypi.org/simple" }
dependencies = [
    { name = "numpy" },
    { name = "python-dateutil" },
    { name = "pytz" },
]
sdist = { url = "https://files.pythonhosted.org/packages/74/ee/146cab1ff6d575b54ace8a6a5994048380dc94879b0125b25e62edcb9e52/pandas-1.5.3.tar.gz", hash = "sha256:74a3fd7e5a7ec052f183273dc7b0acd3a863edf7520f5d3a1765c04ffdb3b0b1", size = 5203060 }
wheels = [
    { url = "https://files.pythonhosted.org/packages/a9/cd/34f6b0780301be81be804d7aa71d571457369e6131e2b330af2b0fed1aad/pandas-1.5.3-cp310-cp310-macosx_10_9_universal2.whl", hash = "sha256:3749077d86e3a2f0ed51367f30bf5b82e131cc0f14260c4d3e499186fccc4406", size = 18619230 },
    { url = "https://files.pythonhosted.org/packages/5f/34/b7858bb7d6d6bf4d9df1dde777a11fcf3ff370e1d1b3956e3d0fcca8322c/pandas-1.5.3-cp310-cp310-macosx_10_9_x86_64.whl", hash = "sha256:972d8a45395f2a2d26733eb8d0f629b2f90bebe8e8eddbb8829b180c09639572", size = 11982991 },
    { url = "https://files.pythonhosted.org/packages/b8/6c/005bd604994f7cbede4d7bf030614ef49a2213f76bc3d738ecf5b0dcc810/pandas-1.5.3-cp310-cp310-macosx_11_0_arm64.whl", hash = "sha256:50869a35cbb0f2e0cd5ec04b191e7b12ed688874bd05dd777c19b28cbea90996", size = 10927131 },
    { url = "https://files.pythonhosted.org/packages/27/c7/35b81ce5f680f2dac55eac14d103245cd8cf656ae4a2ff3be2e69fd1d330/pandas-1.5.3-cp310-cp310-manylinux_2_17_aarch64.manylinux2014_aarch64.whl", hash = "sha256:c3ac844a0fe00bfaeb2c9b51ab1424e5c8744f89860b138434a363b1f620f354", size = 11368188 },
    { url = "https://files.pythonhosted.org/packages/49/e2/79e46612dc25ebc7603dc11c560baa7266c90f9e48537ecf1a02a0dd6bff/pandas-1.5.3-cp310-cp310-manylinux_2_17_x86_64.manylinux2014_x86_64.whl", hash = "sha256:7a0a56cef15fd1586726dace5616db75ebcfec9179a3a55e78f72c5639fa2a23", size = 12062104 },
    { url = "https://files.pythonhosted.org/packages/d9/cd/f27c2992cbe05a3e39937f73a4be635a9ec149ec3ca4467d8cf039718994/pandas-1.5.3-cp310-cp310-win_amd64.whl", hash = "sha256:478ff646ca42b20376e4ed3fa2e8d7341e8a63105586efe54fa2508ee087f328", size = 10362473 },
    { url = "https://files.pythonhosted.org/packages/e2/24/a26af514113fd5eca2d8fe41ba4f22f70dfe6afefde4a6beb6a203570935/pandas-1.5.3-cp311-cp311-macosx_10_9_universal2.whl", hash = "sha256:6973549c01ca91ec96199e940495219c887ea815b2083722821f1d7abfa2b4dc", size = 18387750 },
    { url = "https://files.pythonhosted.org/packages/53/c9/d2f910dace7ef849b626980d0fd033b9cded36568949c8d560c9630ad2e0/pandas-1.5.3-cp311-cp311-macosx_10_9_x86_64.whl", hash = "sha256:c39a8da13cede5adcd3be1182883aea1c925476f4e84b2807a46e2775306305d", size = 11868668 },
    { url = "https://files.pythonhosted.org/packages/b0/be/1843b9aff84b98899663e7cad9f45513dfdd11d69cb5bd85c648aaf6a8d4/pandas-1.5.3-cp311-cp311-macosx_11_0_arm64.whl", hash = "sha256:f76d097d12c82a535fda9dfe5e8dd4127952b45fea9b0276cb30cca5ea313fbc", size = 10814036 },
    { url = "https://files.pythonhosted.org/packages/63/8d/c2bd356b9d4baf1c5cf8d7e251fb4540e87083072c905430da48c2bb31eb/pandas-1.5.3-cp311-cp311-manylinux_2_17_aarch64.manylinux2014_aarch64.whl", hash = "sha256:e474390e60ed609cec869b0da796ad94f420bb057d86784191eefc62b65819ae", size = 11374218 },
    { url = "https://files.pythonhosted.org/packages/56/73/3351beeb807dca69fcc3c4966bcccc51552bd01549a9b13c04ab00a43f21/pandas-1.5.3-cp311-cp311-manylinux_2_17_x86_64.manylinux2014_x86_64.whl", hash = "sha256:5f2b952406a1588ad4cad5b3f55f520e82e902388a6d5a4a91baa8d38d23c7f6", size = 12017319 },
    { url = "https://files.pythonhosted.org/packages/da/6d/1235da14daddaa6e47f74ba0c255358f0ce7a6ee05da8bf8eb49161aa6b5/pandas-1.5.3-cp311-cp311-win_amd64.whl", hash = "sha256:bc4c368f42b551bf72fac35c5128963a171b40dce866fb066540eeaf46faa003", size = 10303385 },
]

[[package]]
name = "pillow"
version = "10.4.0"
source = { registry = "https://pypi.org/simple" }
sdist = { url = "https://files.pythonhosted.org/packages/cd/74/ad3d526f3bf7b6d3f408b73fde271ec69dfac8b81341a318ce825f2b3812/pillow-10.4.0.tar.gz", hash = "sha256:166c1cd4d24309b30d61f79f4a9114b7b2313d7450912277855ff5dfd7cd4a06", size = 46555059 }
wheels = [
    { url = "https://files.pythonhosted.org/packages/0e/69/a31cccd538ca0b5272be2a38347f8839b97a14be104ea08b0db92f749c74/pillow-10.4.0-cp310-cp310-macosx_10_10_x86_64.whl", hash = "sha256:4d9667937cfa347525b319ae34375c37b9ee6b525440f3ef48542fcf66f2731e", size = 3509271 },
    { url = "https://files.pythonhosted.org/packages/9a/9e/4143b907be8ea0bce215f2ae4f7480027473f8b61fcedfda9d851082a5d2/pillow-10.4.0-cp310-cp310-macosx_11_0_arm64.whl", hash = "sha256:543f3dc61c18dafb755773efc89aae60d06b6596a63914107f75459cf984164d", size = 3375658 },
    { url = "https://files.pythonhosted.org/packages/8a/25/1fc45761955f9359b1169aa75e241551e74ac01a09f487adaaf4c3472d11/pillow-10.4.0-cp310-cp310-manylinux_2_17_aarch64.manylinux2014_aarch64.whl", hash = "sha256:7928ecbf1ece13956b95d9cbcfc77137652b02763ba384d9ab508099a2eca856", size = 4332075 },
    { url = "https://files.pythonhosted.org/packages/5e/dd/425b95d0151e1d6c951f45051112394f130df3da67363b6bc75dc4c27aba/pillow-10.4.0-cp310-cp310-manylinux_2_17_x86_64.manylinux2014_x86_64.whl", hash = "sha256:e4d49b85c4348ea0b31ea63bc75a9f3857869174e2bf17e7aba02945cd218e6f", size = 4444808 },
    { url = "https://files.pythonhosted.org/packages/b1/84/9a15cc5726cbbfe7f9f90bfb11f5d028586595907cd093815ca6644932e3/pillow-10.4.0-cp310-cp310-manylinux_2_28_aarch64.whl", hash = "sha256:6c762a5b0997f5659a5ef2266abc1d8851ad7749ad9a6a5506eb23d314e4f46b", size = 4356290 },
    { url = "https://files.pythonhosted.org/packages/b5/5b/6651c288b08df3b8c1e2f8c1152201e0b25d240e22ddade0f1e242fc9fa0/pillow-10.4.0-cp310-cp310-manylinux_2_28_x86_64.whl", hash = "sha256:a985e028fc183bf12a77a8bbf36318db4238a3ded7fa9df1b9a133f1cb79f8fc", size = 4525163 },
    { url = "https://files.pythonhosted.org/packages/07/8b/34854bf11a83c248505c8cb0fcf8d3d0b459a2246c8809b967963b6b12ae/pillow-10.4.0-cp310-cp310-musllinux_1_2_aarch64.whl", hash = "sha256:812f7342b0eee081eaec84d91423d1b4650bb9828eb53d8511bcef8ce5aecf1e", size = 4463100 },
    { url = "https://files.pythonhosted.org/packages/78/63/0632aee4e82476d9cbe5200c0cdf9ba41ee04ed77887432845264d81116d/pillow-10.4.0-cp310-cp310-musllinux_1_2_x86_64.whl", hash = "sha256:ac1452d2fbe4978c2eec89fb5a23b8387aba707ac72810d9490118817d9c0b46", size = 4592880 },
    { url = "https://files.pythonhosted.org/packages/df/56/b8663d7520671b4398b9d97e1ed9f583d4afcbefbda3c6188325e8c297bd/pillow-10.4.0-cp310-cp310-win32.whl", hash = "sha256:bcd5e41a859bf2e84fdc42f4edb7d9aba0a13d29a2abadccafad99de3feff984", size = 2235218 },
    { url = "https://files.pythonhosted.org/packages/f4/72/0203e94a91ddb4a9d5238434ae6c1ca10e610e8487036132ea9bf806ca2a/pillow-10.4.0-cp310-cp310-win_amd64.whl", hash = "sha256:ecd85a8d3e79cd7158dec1c9e5808e821feea088e2f69a974db5edf84dc53141", size = 2554487 },
    { url = "https://files.pythonhosted.org/packages/bd/52/7e7e93d7a6e4290543f17dc6f7d3af4bd0b3dd9926e2e8a35ac2282bc5f4/pillow-10.4.0-cp310-cp310-win_arm64.whl", hash = "sha256:ff337c552345e95702c5fde3158acb0625111017d0e5f24bf3acdb9cc16b90d1", size = 2243219 },
    { url = "https://files.pythonhosted.org/packages/a7/62/c9449f9c3043c37f73e7487ec4ef0c03eb9c9afc91a92b977a67b3c0bbc5/pillow-10.4.0-cp311-cp311-macosx_10_10_x86_64.whl", hash = "sha256:0a9ec697746f268507404647e531e92889890a087e03681a3606d9b920fbee3c", size = 3509265 },
    { url = "https://files.pythonhosted.org/packages/f4/5f/491dafc7bbf5a3cc1845dc0430872e8096eb9e2b6f8161509d124594ec2d/pillow-10.4.0-cp311-cp311-macosx_11_0_arm64.whl", hash = "sha256:dfe91cb65544a1321e631e696759491ae04a2ea11d36715eca01ce07284738be", size = 3375655 },
    { url = "https://files.pythonhosted.org/packages/73/d5/c4011a76f4207a3c151134cd22a1415741e42fa5ddecec7c0182887deb3d/pillow-10.4.0-cp311-cp311-manylinux_2_17_aarch64.manylinux2014_aarch64.whl", hash = "sha256:5dc6761a6efc781e6a1544206f22c80c3af4c8cf461206d46a1e6006e4429ff3", size = 4340304 },
    { url = "https://files.pythonhosted.org/packages/ac/10/c67e20445a707f7a610699bba4fe050583b688d8cd2d202572b257f46600/pillow-10.4.0-cp311-cp311-manylinux_2_17_x86_64.manylinux2014_x86_64.whl", hash = "sha256:5e84b6cc6a4a3d76c153a6b19270b3526a5a8ed6b09501d3af891daa2a9de7d6", size = 4452804 },
    { url = "https://files.pythonhosted.org/packages/a9/83/6523837906d1da2b269dee787e31df3b0acb12e3d08f024965a3e7f64665/pillow-10.4.0-cp311-cp311-manylinux_2_28_aarch64.whl", hash = "sha256:bbc527b519bd3aa9d7f429d152fea69f9ad37c95f0b02aebddff592688998abe", size = 4365126 },
    { url = "https://files.pythonhosted.org/packages/ba/e5/8c68ff608a4203085158cff5cc2a3c534ec384536d9438c405ed6370d080/pillow-10.4.0-cp311-cp311-manylinux_2_28_x86_64.whl", hash = "sha256:76a911dfe51a36041f2e756b00f96ed84677cdeb75d25c767f296c1c1eda1319", size = 4533541 },
    { url = "https://files.pythonhosted.org/packages/f4/7c/01b8dbdca5bc6785573f4cee96e2358b0918b7b2c7b60d8b6f3abf87a070/pillow-10.4.0-cp311-cp311-musllinux_1_2_aarch64.whl", hash = "sha256:59291fb29317122398786c2d44427bbd1a6d7ff54017075b22be9d21aa59bd8d", size = 4471616 },
    { url = "https://files.pythonhosted.org/packages/c8/57/2899b82394a35a0fbfd352e290945440e3b3785655a03365c0ca8279f351/pillow-10.4.0-cp311-cp311-musllinux_1_2_x86_64.whl", hash = "sha256:416d3a5d0e8cfe4f27f574362435bc9bae57f679a7158e0096ad2beb427b8696", size = 4600802 },
    { url = "https://files.pythonhosted.org/packages/4d/d7/a44f193d4c26e58ee5d2d9db3d4854b2cfb5b5e08d360a5e03fe987c0086/pillow-10.4.0-cp311-cp311-win32.whl", hash = "sha256:7086cc1d5eebb91ad24ded9f58bec6c688e9f0ed7eb3dbbf1e4800280a896496", size = 2235213 },
    { url = "https://files.pythonhosted.org/packages/c1/d0/5866318eec2b801cdb8c82abf190c8343d8a1cd8bf5a0c17444a6f268291/pillow-10.4.0-cp311-cp311-win_amd64.whl", hash = "sha256:cbed61494057c0f83b83eb3a310f0bf774b09513307c434d4366ed64f4128a91", size = 2554498 },
    { url = "https://files.pythonhosted.org/packages/d4/c8/310ac16ac2b97e902d9eb438688de0d961660a87703ad1561fd3dfbd2aa0/pillow-10.4.0-cp311-cp311-win_arm64.whl", hash = "sha256:f5f0c3e969c8f12dd2bb7e0b15d5c468b51e5017e01e2e867335c81903046a22", size = 2243219 },
    { url = "https://files.pythonhosted.org/packages/05/cb/0353013dc30c02a8be34eb91d25e4e4cf594b59e5a55ea1128fde1e5f8ea/pillow-10.4.0-cp312-cp312-macosx_10_10_x86_64.whl", hash = "sha256:673655af3eadf4df6b5457033f086e90299fdd7a47983a13827acf7459c15d94", size = 3509350 },
    { url = "https://files.pythonhosted.org/packages/e7/cf/5c558a0f247e0bf9cec92bff9b46ae6474dd736f6d906315e60e4075f737/pillow-10.4.0-cp312-cp312-macosx_11_0_arm64.whl", hash = "sha256:866b6942a92f56300012f5fbac71f2d610312ee65e22f1aa2609e491284e5597", size = 3374980 },
    { url = "https://files.pythonhosted.org/packages/84/48/6e394b86369a4eb68b8a1382c78dc092245af517385c086c5094e3b34428/pillow-10.4.0-cp312-cp312-manylinux_2_17_aarch64.manylinux2014_aarch64.whl", hash = "sha256:29dbdc4207642ea6aad70fbde1a9338753d33fb23ed6956e706936706f52dd80", size = 4343799 },
    { url = "https://files.pythonhosted.org/packages/3b/f3/a8c6c11fa84b59b9df0cd5694492da8c039a24cd159f0f6918690105c3be/pillow-10.4.0-cp312-cp312-manylinux_2_17_x86_64.manylinux2014_x86_64.whl", hash = "sha256:bf2342ac639c4cf38799a44950bbc2dfcb685f052b9e262f446482afaf4bffca", size = 4459973 },
    { url = "https://files.pythonhosted.org/packages/7d/1b/c14b4197b80150fb64453585247e6fb2e1d93761fa0fa9cf63b102fde822/pillow-10.4.0-cp312-cp312-manylinux_2_28_aarch64.whl", hash = "sha256:f5b92f4d70791b4a67157321c4e8225d60b119c5cc9aee8ecf153aace4aad4ef", size = 4370054 },
    { url = "https://files.pythonhosted.org/packages/55/77/40daddf677897a923d5d33329acd52a2144d54a9644f2a5422c028c6bf2d/pillow-10.4.0-cp312-cp312-manylinux_2_28_x86_64.whl", hash = "sha256:86dcb5a1eb778d8b25659d5e4341269e8590ad6b4e8b44d9f4b07f8d136c414a", size = 4539484 },
    { url = "https://files.pythonhosted.org/packages/40/54/90de3e4256b1207300fb2b1d7168dd912a2fb4b2401e439ba23c2b2cabde/pillow-10.4.0-cp312-cp312-musllinux_1_2_aarch64.whl", hash = "sha256:780c072c2e11c9b2c7ca37f9a2ee8ba66f44367ac3e5c7832afcfe5104fd6d1b", size = 4477375 },
    { url = "https://files.pythonhosted.org/packages/13/24/1bfba52f44193860918ff7c93d03d95e3f8748ca1de3ceaf11157a14cf16/pillow-10.4.0-cp312-cp312-musllinux_1_2_x86_64.whl", hash = "sha256:37fb69d905be665f68f28a8bba3c6d3223c8efe1edf14cc4cfa06c241f8c81d9", size = 4608773 },
    { url = "https://files.pythonhosted.org/packages/55/04/5e6de6e6120451ec0c24516c41dbaf80cce1b6451f96561235ef2429da2e/pillow-10.4.0-cp312-cp312-win32.whl", hash = "sha256:7dfecdbad5c301d7b5bde160150b4db4c659cee2b69589705b6f8a0c509d9f42", size = 2235690 },
    { url = "https://files.pythonhosted.org/packages/74/0a/d4ce3c44bca8635bd29a2eab5aa181b654a734a29b263ca8efe013beea98/pillow-10.4.0-cp312-cp312-win_amd64.whl", hash = "sha256:1d846aea995ad352d4bdcc847535bd56e0fd88d36829d2c90be880ef1ee4668a", size = 2554951 },
    { url = "https://files.pythonhosted.org/packages/b5/ca/184349ee40f2e92439be9b3502ae6cfc43ac4b50bc4fc6b3de7957563894/pillow-10.4.0-cp312-cp312-win_arm64.whl", hash = "sha256:e553cad5179a66ba15bb18b353a19020e73a7921296a7979c4a2b7f6a5cd57f9", size = 2243427 },
    { url = "https://files.pythonhosted.org/packages/c3/00/706cebe7c2c12a6318aabe5d354836f54adff7156fd9e1bd6c89f4ba0e98/pillow-10.4.0-cp313-cp313-macosx_10_13_x86_64.whl", hash = "sha256:8bc1a764ed8c957a2e9cacf97c8b2b053b70307cf2996aafd70e91a082e70df3", size = 3525685 },
    { url = "https://files.pythonhosted.org/packages/cf/76/f658cbfa49405e5ecbfb9ba42d07074ad9792031267e782d409fd8fe7c69/pillow-10.4.0-cp313-cp313-macosx_11_0_arm64.whl", hash = "sha256:6209bb41dc692ddfee4942517c19ee81b86c864b626dbfca272ec0f7cff5d9fb", size = 3374883 },
    { url = "https://files.pythonhosted.org/packages/46/2b/99c28c4379a85e65378211971c0b430d9c7234b1ec4d59b2668f6299e011/pillow-10.4.0-cp313-cp313-manylinux_2_17_aarch64.manylinux2014_aarch64.whl", hash = "sha256:bee197b30783295d2eb680b311af15a20a8b24024a19c3a26431ff83eb8d1f70", size = 4339837 },
    { url = "https://files.pythonhosted.org/packages/f1/74/b1ec314f624c0c43711fdf0d8076f82d9d802afd58f1d62c2a86878e8615/pillow-10.4.0-cp313-cp313-manylinux_2_17_x86_64.manylinux2014_x86_64.whl", hash = "sha256:1ef61f5dd14c300786318482456481463b9d6b91ebe5ef12f405afbba77ed0be", size = 4455562 },
    { url = "https://files.pythonhosted.org/packages/4a/2a/4b04157cb7b9c74372fa867096a1607e6fedad93a44deeff553ccd307868/pillow-10.4.0-cp313-cp313-manylinux_2_28_aarch64.whl", hash = "sha256:297e388da6e248c98bc4a02e018966af0c5f92dfacf5a5ca22fa01cb3179bca0", size = 4366761 },
    { url = "https://files.pythonhosted.org/packages/ac/7b/8f1d815c1a6a268fe90481232c98dd0e5fa8c75e341a75f060037bd5ceae/pillow-10.4.0-cp313-cp313-manylinux_2_28_x86_64.whl", hash = "sha256:e4db64794ccdf6cb83a59d73405f63adbe2a1887012e308828596100a0b2f6cc", size = 4536767 },
    { url = "https://files.pythonhosted.org/packages/e5/77/05fa64d1f45d12c22c314e7b97398ffb28ef2813a485465017b7978b3ce7/pillow-10.4.0-cp313-cp313-musllinux_1_2_aarch64.whl", hash = "sha256:bd2880a07482090a3bcb01f4265f1936a903d70bc740bfcb1fd4e8a2ffe5cf5a", size = 4477989 },
    { url = "https://files.pythonhosted.org/packages/12/63/b0397cfc2caae05c3fb2f4ed1b4fc4fc878f0243510a7a6034ca59726494/pillow-10.4.0-cp313-cp313-musllinux_1_2_x86_64.whl", hash = "sha256:4b35b21b819ac1dbd1233317adeecd63495f6babf21b7b2512d244ff6c6ce309", size = 4610255 },
    { url = "https://files.pythonhosted.org/packages/7b/f9/cfaa5082ca9bc4a6de66ffe1c12c2d90bf09c309a5f52b27759a596900e7/pillow-10.4.0-cp313-cp313-win32.whl", hash = "sha256:551d3fd6e9dc15e4c1eb6fc4ba2b39c0c7933fa113b220057a34f4bb3268a060", size = 2235603 },
    { url = "https://files.pythonhosted.org/packages/01/6a/30ff0eef6e0c0e71e55ded56a38d4859bf9d3634a94a88743897b5f96936/pillow-10.4.0-cp313-cp313-win_amd64.whl", hash = "sha256:030abdbe43ee02e0de642aee345efa443740aa4d828bfe8e2eb11922ea6a21ea", size = 2554972 },
    { url = "https://files.pythonhosted.org/packages/48/2c/2e0a52890f269435eee38b21c8218e102c621fe8d8df8b9dd06fabf879ba/pillow-10.4.0-cp313-cp313-win_arm64.whl", hash = "sha256:5b001114dd152cfd6b23befeb28d7aee43553e2402c9f159807bf55f33af8a8d", size = 2243375 },
    { url = "https://files.pythonhosted.org/packages/38/30/095d4f55f3a053392f75e2eae45eba3228452783bab3d9a920b951ac495c/pillow-10.4.0-pp310-pypy310_pp73-macosx_10_15_x86_64.whl", hash = "sha256:5b4815f2e65b30f5fbae9dfffa8636d992d49705723fe86a3661806e069352d4", size = 3493889 },
    { url = "https://files.pythonhosted.org/packages/f3/e8/4ff79788803a5fcd5dc35efdc9386af153569853767bff74540725b45863/pillow-10.4.0-pp310-pypy310_pp73-macosx_11_0_arm64.whl", hash = "sha256:8f0aef4ef59694b12cadee839e2ba6afeab89c0f39a3adc02ed51d109117b8da", size = 3346160 },
    { url = "https://files.pythonhosted.org/packages/d7/ac/4184edd511b14f760c73f5bb8a5d6fd85c591c8aff7c2229677a355c4179/pillow-10.4.0-pp310-pypy310_pp73-manylinux_2_17_aarch64.manylinux2014_aarch64.whl", hash = "sha256:9f4727572e2918acaa9077c919cbbeb73bd2b3ebcfe033b72f858fc9fbef0026", size = 3435020 },
    { url = "https://files.pythonhosted.org/packages/da/21/1749cd09160149c0a246a81d646e05f35041619ce76f6493d6a96e8d1103/pillow-10.4.0-pp310-pypy310_pp73-manylinux_2_17_x86_64.manylinux2014_x86_64.whl", hash = "sha256:ff25afb18123cea58a591ea0244b92eb1e61a1fd497bf6d6384f09bc3262ec3e", size = 3490539 },
    { url = "https://files.pythonhosted.org/packages/b6/f5/f71fe1888b96083b3f6dfa0709101f61fc9e972c0c8d04e9d93ccef2a045/pillow-10.4.0-pp310-pypy310_pp73-manylinux_2_28_aarch64.whl", hash = "sha256:dc3e2db6ba09ffd7d02ae9141cfa0ae23393ee7687248d46a7507b75d610f4f5", size = 3476125 },
    { url = "https://files.pythonhosted.org/packages/96/b9/c0362c54290a31866c3526848583a2f45a535aa9d725fd31e25d318c805f/pillow-10.4.0-pp310-pypy310_pp73-manylinux_2_28_x86_64.whl", hash = "sha256:02a2be69f9c9b8c1e97cf2713e789d4e398c751ecfd9967c18d0ce304efbf885", size = 3579373 },
    { url = "https://files.pythonhosted.org/packages/52/3b/ce7a01026a7cf46e5452afa86f97a5e88ca97f562cafa76570178ab56d8d/pillow-10.4.0-pp310-pypy310_pp73-win_amd64.whl", hash = "sha256:0755ffd4a0c6f267cccbae2e9903d95477ca2f77c4fcf3a3a09570001856c8a5", size = 2554661 },
]

[[package]]
name = "platformdirs"
version = "4.3.6"
source = { registry = "https://pypi.org/simple" }
sdist = { url = "https://files.pythonhosted.org/packages/13/fc/128cc9cb8f03208bdbf93d3aa862e16d376844a14f9a0ce5cf4507372de4/platformdirs-4.3.6.tar.gz", hash = "sha256:357fb2acbc885b0419afd3ce3ed34564c13c9b95c89360cd9563f73aa5e2b907", size = 21302 }
wheels = [
    { url = "https://files.pythonhosted.org/packages/3c/a6/bc1012356d8ece4d66dd75c4b9fc6c1f6650ddd5991e421177d9f8f671be/platformdirs-4.3.6-py3-none-any.whl", hash = "sha256:73e575e1408ab8103900836b97580d5307456908a03e92031bab39e4554cc3fb", size = 18439 },
]

[[package]]
name = "pluggy"
version = "1.5.0"
source = { registry = "https://pypi.org/simple" }
sdist = { url = "https://files.pythonhosted.org/packages/96/2d/02d4312c973c6050a18b314a5ad0b3210edb65a906f868e31c111dede4a6/pluggy-1.5.0.tar.gz", hash = "sha256:2cffa88e94fdc978c4c574f15f9e59b7f4201d439195c3715ca9e2486f1d0cf1", size = 67955 }
wheels = [
    { url = "https://files.pythonhosted.org/packages/88/5f/e351af9a41f866ac3f1fac4ca0613908d9a41741cfcf2228f4ad853b697d/pluggy-1.5.0-py3-none-any.whl", hash = "sha256:44e1ad92c8ca002de6377e165f3e0f1be63266ab4d554740532335b9d75ea669", size = 20556 },
]

[[package]]
name = "project-lighter"
<<<<<<< HEAD
version = "0.0.3a12"
=======
version = "0.0.3a14"
>>>>>>> 6c510d6d
source = { editable = "." }
dependencies = [
    { name = "cerberus" },
    { name = "fire" },
    { name = "lightly" },
    { name = "loguru" },
    { name = "monai" },
    { name = "numpy" },
    { name = "pandas" },
    { name = "pytorch-lightning" },
    { name = "requests" },
    { name = "rich" },
    { name = "tensorboard" },
    { name = "torch" },
    { name = "torchmetrics" },
    { name = "torchvision" },
]

[package.dev-dependencies]
dev = [
    { name = "aiohttp" },
    { name = "av" },
    { name = "coverage" },
    { name = "coverage-badge" },
    { name = "itk" },
    { name = "pylint" },
    { name = "pytest" },
    { name = "pytest-cov" },
    { name = "pytest-html" },
    { name = "pytest-metadata" },
    { name = "typing-extensions" },
]

[package.metadata]
requires-dist = [
    { name = "cerberus", specifier = ">=1.3.7" },
    { name = "fire", specifier = ">=0.5.0,<0.6" },
    { name = "lightly", specifier = ">=1.5.13,<2" },
    { name = "loguru", specifier = ">=0.6.0,<0.7" },
    { name = "monai", specifier = ">=1.4.0" },
    { name = "numpy", specifier = "<2.0.0" },
    { name = "pandas", specifier = ">=1.5.3,<2" },
    { name = "pytorch-lightning", specifier = ">=2.1.3,<3" },
    { name = "requests", specifier = ">=2.31.0,<3" },
    { name = "rich", specifier = ">=13.7.0,<14" },
    { name = "tensorboard", specifier = ">=2.11.2,<3" },
    { name = "torch", specifier = ">=2.1.2,<3" },
    { name = "torchmetrics", specifier = ">=1.2.0,<2" },
    { name = "torchvision", specifier = ">=0.20.0,<0.21" },
]

[package.metadata.requires-dev]
dev = [
    { name = "aiohttp", specifier = ">=3.8.3,<4" },
    { name = "av", specifier = "==12.0.0" },
    { name = "coverage", specifier = ">=7.0.5,<8" },
    { name = "coverage-badge", specifier = ">=1.1.0,<2" },
    { name = "itk", specifier = ">=5.4.0" },
    { name = "pylint", specifier = ">=3.3.3" },
    { name = "pytest", specifier = ">=7.4.0,<8" },
    { name = "pytest-cov", specifier = ">=4.0.0,<5" },
    { name = "pytest-html", specifier = ">=3.2.0,<4" },
    { name = "pytest-metadata", specifier = ">=3.1.1" },
    { name = "typing-extensions", specifier = ">=4.4.0,<5" },
]

[[package]]
name = "protobuf"
version = "5.27.3"
source = { registry = "https://pypi.org/simple" }
sdist = { url = "https://files.pythonhosted.org/packages/1b/61/0671db2ab2aee7c92d6c1b617c39b30a4cd973950118da56d77e7f397a9d/protobuf-5.27.3.tar.gz", hash = "sha256:82460903e640f2b7e34ee81a947fdaad89de796d324bcbc38ff5430bcdead82c", size = 401665 }
wheels = [
    { url = "https://files.pythonhosted.org/packages/cd/6d/a8a4b84aaf83d6cb552247e1da2fa07140bbda894bbaf0d5afddec4699df/protobuf-5.27.3-cp310-abi3-win32.whl", hash = "sha256:dcb307cd4ef8fec0cf52cb9105a03d06fbb5275ce6d84a6ae33bc6cf84e0a07b", size = 405837 },
    { url = "https://files.pythonhosted.org/packages/a4/30/cb5395acd5f65edc0dee77bdd134fe556c52fade2ad3ea9ac2676d01effe/protobuf-5.27.3-cp310-abi3-win_amd64.whl", hash = "sha256:16ddf3f8c6c41e1e803da7abea17b1793a97ef079a912e42351eabb19b2cffe7", size = 426928 },
    { url = "https://files.pythonhosted.org/packages/ca/bc/bceb11aa96dd0b2ae7002d2f46870fbdef7649a0c28420f0abb831ee3294/protobuf-5.27.3-cp38-abi3-macosx_10_9_universal2.whl", hash = "sha256:68248c60d53f6168f565a8c76dc58ba4fa2ade31c2d1ebdae6d80f969cdc2d4f", size = 412255 },
    { url = "https://files.pythonhosted.org/packages/d9/83/a610396958a5b735e988880a0fdb5cde80b95111eb550849a5bd5cff735d/protobuf-5.27.3-cp38-abi3-manylinux2014_aarch64.whl", hash = "sha256:b8a994fb3d1c11156e7d1e427186662b64694a62b55936b2b9348f0a7c6625ce", size = 307150 },
    { url = "https://files.pythonhosted.org/packages/4c/98/db690e43e2f28495c8fc7c997003cbd59a6db342914b404e216c9b6791f0/protobuf-5.27.3-cp38-abi3-manylinux2014_x86_64.whl", hash = "sha256:a55c48f2a2092d8e213bd143474df33a6ae751b781dd1d1f4d953c128a415b25", size = 309266 },
    { url = "https://files.pythonhosted.org/packages/e1/94/d77bd282d3d53155147166c2bbd156f540009b0d7be24330f76286668b90/protobuf-5.27.3-py3-none-any.whl", hash = "sha256:8572c6533e544ebf6899c360e91d6bcbbee2549251643d32c52cf8a5de295ba5", size = 164778 },
]

[[package]]
name = "py"
version = "1.11.0"
source = { registry = "https://pypi.org/simple" }
sdist = { url = "https://files.pythonhosted.org/packages/98/ff/fec109ceb715d2a6b4c4a85a61af3b40c723a961e8828319fbcb15b868dc/py-1.11.0.tar.gz", hash = "sha256:51c75c4126074b472f746a24399ad32f6053d1b34b68d2fa41e558e6f4a98719", size = 207796 }
wheels = [
    { url = "https://files.pythonhosted.org/packages/f6/f0/10642828a8dfb741e5f3fbaac830550a518a775c7fff6f04a007259b0548/py-1.11.0-py2.py3-none-any.whl", hash = "sha256:607c53218732647dff4acdfcd50cb62615cedf612e72d1724fb1a0cc6405b378", size = 98708 },
]

[[package]]
name = "pydantic"
version = "2.9.2"
source = { registry = "https://pypi.org/simple" }
dependencies = [
    { name = "annotated-types" },
    { name = "pydantic-core" },
    { name = "typing-extensions" },
]
sdist = { url = "https://files.pythonhosted.org/packages/a9/b7/d9e3f12af310e1120c21603644a1cd86f59060e040ec5c3a80b8f05fae30/pydantic-2.9.2.tar.gz", hash = "sha256:d155cef71265d1e9807ed1c32b4c8deec042a44a50a4188b25ac67ecd81a9c0f", size = 769917 }
wheels = [
    { url = "https://files.pythonhosted.org/packages/df/e4/ba44652d562cbf0bf320e0f3810206149c8a4e99cdbf66da82e97ab53a15/pydantic-2.9.2-py3-none-any.whl", hash = "sha256:f048cec7b26778210e28a0459867920654d48e5e62db0958433636cde4254f12", size = 434928 },
]

[[package]]
name = "pydantic-core"
version = "2.23.4"
source = { registry = "https://pypi.org/simple" }
dependencies = [
    { name = "typing-extensions" },
]
sdist = { url = "https://files.pythonhosted.org/packages/e2/aa/6b6a9b9f8537b872f552ddd46dd3da230367754b6f707b8e1e963f515ea3/pydantic_core-2.23.4.tar.gz", hash = "sha256:2584f7cf844ac4d970fba483a717dbe10c1c1c96a969bf65d61ffe94df1b2863", size = 402156 }
wheels = [
    { url = "https://files.pythonhosted.org/packages/5c/8b/d3ae387f66277bd8104096d6ec0a145f4baa2966ebb2cad746c0920c9526/pydantic_core-2.23.4-cp310-cp310-macosx_10_12_x86_64.whl", hash = "sha256:b10bd51f823d891193d4717448fab065733958bdb6a6b351967bd349d48d5c9b", size = 1867835 },
    { url = "https://files.pythonhosted.org/packages/46/76/f68272e4c3a7df8777798282c5e47d508274917f29992d84e1898f8908c7/pydantic_core-2.23.4-cp310-cp310-macosx_11_0_arm64.whl", hash = "sha256:4fc714bdbfb534f94034efaa6eadd74e5b93c8fa6315565a222f7b6f42ca1166", size = 1776689 },
    { url = "https://files.pythonhosted.org/packages/cc/69/5f945b4416f42ea3f3bc9d2aaec66c76084a6ff4ff27555bf9415ab43189/pydantic_core-2.23.4-cp310-cp310-manylinux_2_17_aarch64.manylinux2014_aarch64.whl", hash = "sha256:63e46b3169866bd62849936de036f901a9356e36376079b05efa83caeaa02ceb", size = 1800748 },
    { url = "https://files.pythonhosted.org/packages/50/ab/891a7b0054bcc297fb02d44d05c50e68154e31788f2d9d41d0b72c89fdf7/pydantic_core-2.23.4-cp310-cp310-manylinux_2_17_armv7l.manylinux2014_armv7l.whl", hash = "sha256:ed1a53de42fbe34853ba90513cea21673481cd81ed1be739f7f2efb931b24916", size = 1806469 },
    { url = "https://files.pythonhosted.org/packages/31/7c/6e3fa122075d78f277a8431c4c608f061881b76c2b7faca01d317ee39b5d/pydantic_core-2.23.4-cp310-cp310-manylinux_2_17_ppc64le.manylinux2014_ppc64le.whl", hash = "sha256:cfdd16ab5e59fc31b5e906d1a3f666571abc367598e3e02c83403acabc092e07", size = 2002246 },
    { url = "https://files.pythonhosted.org/packages/ad/6f/22d5692b7ab63fc4acbc74de6ff61d185804a83160adba5e6cc6068e1128/pydantic_core-2.23.4-cp310-cp310-manylinux_2_17_s390x.manylinux2014_s390x.whl", hash = "sha256:255a8ef062cbf6674450e668482456abac99a5583bbafb73f9ad469540a3a232", size = 2659404 },
    { url = "https://files.pythonhosted.org/packages/11/ac/1e647dc1121c028b691028fa61a4e7477e6aeb5132628fde41dd34c1671f/pydantic_core-2.23.4-cp310-cp310-manylinux_2_17_x86_64.manylinux2014_x86_64.whl", hash = "sha256:4a7cd62e831afe623fbb7aabbb4fe583212115b3ef38a9f6b71869ba644624a2", size = 2053940 },
    { url = "https://files.pythonhosted.org/packages/91/75/984740c17f12c3ce18b5a2fcc4bdceb785cce7df1511a4ce89bca17c7e2d/pydantic_core-2.23.4-cp310-cp310-manylinux_2_5_i686.manylinux1_i686.whl", hash = "sha256:f09e2ff1f17c2b51f2bc76d1cc33da96298f0a036a137f5440ab3ec5360b624f", size = 1921437 },
    { url = "https://files.pythonhosted.org/packages/a0/74/13c5f606b64d93f0721e7768cd3e8b2102164866c207b8cd6f90bb15d24f/pydantic_core-2.23.4-cp310-cp310-musllinux_1_1_aarch64.whl", hash = "sha256:e38e63e6f3d1cec5a27e0afe90a085af8b6806ee208b33030e65b6516353f1a3", size = 1966129 },
    { url = "https://files.pythonhosted.org/packages/18/03/9c4aa5919457c7b57a016c1ab513b1a926ed9b2bb7915bf8e506bf65c34b/pydantic_core-2.23.4-cp310-cp310-musllinux_1_1_x86_64.whl", hash = "sha256:0dbd8dbed2085ed23b5c04afa29d8fd2771674223135dc9bc937f3c09284d071", size = 2110908 },
    { url = "https://files.pythonhosted.org/packages/92/2c/053d33f029c5dc65e5cf44ff03ceeefb7cce908f8f3cca9265e7f9b540c8/pydantic_core-2.23.4-cp310-none-win32.whl", hash = "sha256:6531b7ca5f951d663c339002e91aaebda765ec7d61b7d1e3991051906ddde119", size = 1735278 },
    { url = "https://files.pythonhosted.org/packages/de/81/7dfe464eca78d76d31dd661b04b5f2036ec72ea8848dd87ab7375e185c23/pydantic_core-2.23.4-cp310-none-win_amd64.whl", hash = "sha256:7c9129eb40958b3d4500fa2467e6a83356b3b61bfff1b414c7361d9220f9ae8f", size = 1917453 },
    { url = "https://files.pythonhosted.org/packages/5d/30/890a583cd3f2be27ecf32b479d5d615710bb926d92da03e3f7838ff3e58b/pydantic_core-2.23.4-cp311-cp311-macosx_10_12_x86_64.whl", hash = "sha256:77733e3892bb0a7fa797826361ce8a9184d25c8dffaec60b7ffe928153680ba8", size = 1865160 },
    { url = "https://files.pythonhosted.org/packages/1d/9a/b634442e1253bc6889c87afe8bb59447f106ee042140bd57680b3b113ec7/pydantic_core-2.23.4-cp311-cp311-macosx_11_0_arm64.whl", hash = "sha256:1b84d168f6c48fabd1f2027a3d1bdfe62f92cade1fb273a5d68e621da0e44e6d", size = 1776777 },
    { url = "https://files.pythonhosted.org/packages/75/9a/7816295124a6b08c24c96f9ce73085032d8bcbaf7e5a781cd41aa910c891/pydantic_core-2.23.4-cp311-cp311-manylinux_2_17_aarch64.manylinux2014_aarch64.whl", hash = "sha256:df49e7a0861a8c36d089c1ed57d308623d60416dab2647a4a17fe050ba85de0e", size = 1799244 },
    { url = "https://files.pythonhosted.org/packages/a9/8f/89c1405176903e567c5f99ec53387449e62f1121894aa9fc2c4fdc51a59b/pydantic_core-2.23.4-cp311-cp311-manylinux_2_17_armv7l.manylinux2014_armv7l.whl", hash = "sha256:ff02b6d461a6de369f07ec15e465a88895f3223eb75073ffea56b84d9331f607", size = 1805307 },
    { url = "https://files.pythonhosted.org/packages/d5/a5/1a194447d0da1ef492e3470680c66048fef56fc1f1a25cafbea4bc1d1c48/pydantic_core-2.23.4-cp311-cp311-manylinux_2_17_ppc64le.manylinux2014_ppc64le.whl", hash = "sha256:996a38a83508c54c78a5f41456b0103c30508fed9abcad0a59b876d7398f25fd", size = 2000663 },
    { url = "https://files.pythonhosted.org/packages/13/a5/1df8541651de4455e7d587cf556201b4f7997191e110bca3b589218745a5/pydantic_core-2.23.4-cp311-cp311-manylinux_2_17_s390x.manylinux2014_s390x.whl", hash = "sha256:d97683ddee4723ae8c95d1eddac7c192e8c552da0c73a925a89fa8649bf13eea", size = 2655941 },
    { url = "https://files.pythonhosted.org/packages/44/31/a3899b5ce02c4316865e390107f145089876dff7e1dfc770a231d836aed8/pydantic_core-2.23.4-cp311-cp311-manylinux_2_17_x86_64.manylinux2014_x86_64.whl", hash = "sha256:216f9b2d7713eb98cb83c80b9c794de1f6b7e3145eef40400c62e86cee5f4e1e", size = 2052105 },
    { url = "https://files.pythonhosted.org/packages/1b/aa/98e190f8745d5ec831f6d5449344c48c0627ac5fed4e5340a44b74878f8e/pydantic_core-2.23.4-cp311-cp311-manylinux_2_5_i686.manylinux1_i686.whl", hash = "sha256:6f783e0ec4803c787bcea93e13e9932edab72068f68ecffdf86a99fd5918878b", size = 1919967 },
    { url = "https://files.pythonhosted.org/packages/ae/35/b6e00b6abb2acfee3e8f85558c02a0822e9a8b2f2d812ea8b9079b118ba0/pydantic_core-2.23.4-cp311-cp311-musllinux_1_1_aarch64.whl", hash = "sha256:d0776dea117cf5272382634bd2a5c1b6eb16767c223c6a5317cd3e2a757c61a0", size = 1964291 },
    { url = "https://files.pythonhosted.org/packages/13/46/7bee6d32b69191cd649bbbd2361af79c472d72cb29bb2024f0b6e350ba06/pydantic_core-2.23.4-cp311-cp311-musllinux_1_1_x86_64.whl", hash = "sha256:d5f7a395a8cf1621939692dba2a6b6a830efa6b3cee787d82c7de1ad2930de64", size = 2109666 },
    { url = "https://files.pythonhosted.org/packages/39/ef/7b34f1b122a81b68ed0a7d0e564da9ccdc9a2924c8d6c6b5b11fa3a56970/pydantic_core-2.23.4-cp311-none-win32.whl", hash = "sha256:74b9127ffea03643e998e0c5ad9bd3811d3dac8c676e47db17b0ee7c3c3bf35f", size = 1732940 },
    { url = "https://files.pythonhosted.org/packages/2f/76/37b7e76c645843ff46c1d73e046207311ef298d3f7b2f7d8f6ac60113071/pydantic_core-2.23.4-cp311-none-win_amd64.whl", hash = "sha256:98d134c954828488b153d88ba1f34e14259284f256180ce659e8d83e9c05eaa3", size = 1916804 },
    { url = "https://files.pythonhosted.org/packages/74/7b/8e315f80666194b354966ec84b7d567da77ad927ed6323db4006cf915f3f/pydantic_core-2.23.4-cp312-cp312-macosx_10_12_x86_64.whl", hash = "sha256:f3e0da4ebaef65158d4dfd7d3678aad692f7666877df0002b8a522cdf088f231", size = 1856459 },
    { url = "https://files.pythonhosted.org/packages/14/de/866bdce10ed808323d437612aca1ec9971b981e1c52e5e42ad9b8e17a6f6/pydantic_core-2.23.4-cp312-cp312-macosx_11_0_arm64.whl", hash = "sha256:f69a8e0b033b747bb3e36a44e7732f0c99f7edd5cea723d45bc0d6e95377ffee", size = 1770007 },
    { url = "https://files.pythonhosted.org/packages/dc/69/8edd5c3cd48bb833a3f7ef9b81d7666ccddd3c9a635225214e044b6e8281/pydantic_core-2.23.4-cp312-cp312-manylinux_2_17_aarch64.manylinux2014_aarch64.whl", hash = "sha256:723314c1d51722ab28bfcd5240d858512ffd3116449c557a1336cbe3919beb87", size = 1790245 },
    { url = "https://files.pythonhosted.org/packages/80/33/9c24334e3af796ce80d2274940aae38dd4e5676298b4398eff103a79e02d/pydantic_core-2.23.4-cp312-cp312-manylinux_2_17_armv7l.manylinux2014_armv7l.whl", hash = "sha256:bb2802e667b7051a1bebbfe93684841cc9351004e2badbd6411bf357ab8d5ac8", size = 1801260 },
    { url = "https://files.pythonhosted.org/packages/a5/6f/e9567fd90104b79b101ca9d120219644d3314962caa7948dd8b965e9f83e/pydantic_core-2.23.4-cp312-cp312-manylinux_2_17_ppc64le.manylinux2014_ppc64le.whl", hash = "sha256:d18ca8148bebe1b0a382a27a8ee60350091a6ddaf475fa05ef50dc35b5df6327", size = 1996872 },
    { url = "https://files.pythonhosted.org/packages/2d/ad/b5f0fe9e6cfee915dd144edbd10b6e9c9c9c9d7a56b69256d124b8ac682e/pydantic_core-2.23.4-cp312-cp312-manylinux_2_17_s390x.manylinux2014_s390x.whl", hash = "sha256:33e3d65a85a2a4a0dc3b092b938a4062b1a05f3a9abde65ea93b233bca0e03f2", size = 2661617 },
    { url = "https://files.pythonhosted.org/packages/06/c8/7d4b708f8d05a5cbfda3243aad468052c6e99de7d0937c9146c24d9f12e9/pydantic_core-2.23.4-cp312-cp312-manylinux_2_17_x86_64.manylinux2014_x86_64.whl", hash = "sha256:128585782e5bfa515c590ccee4b727fb76925dd04a98864182b22e89a4e6ed36", size = 2071831 },
    { url = "https://files.pythonhosted.org/packages/89/4d/3079d00c47f22c9a9a8220db088b309ad6e600a73d7a69473e3a8e5e3ea3/pydantic_core-2.23.4-cp312-cp312-manylinux_2_5_i686.manylinux1_i686.whl", hash = "sha256:68665f4c17edcceecc112dfed5dbe6f92261fb9d6054b47d01bf6371a6196126", size = 1917453 },
    { url = "https://files.pythonhosted.org/packages/e9/88/9df5b7ce880a4703fcc2d76c8c2d8eb9f861f79d0c56f4b8f5f2607ccec8/pydantic_core-2.23.4-cp312-cp312-musllinux_1_1_aarch64.whl", hash = "sha256:20152074317d9bed6b7a95ade3b7d6054845d70584216160860425f4fbd5ee9e", size = 1968793 },
    { url = "https://files.pythonhosted.org/packages/e3/b9/41f7efe80f6ce2ed3ee3c2dcfe10ab7adc1172f778cc9659509a79518c43/pydantic_core-2.23.4-cp312-cp312-musllinux_1_1_x86_64.whl", hash = "sha256:9261d3ce84fa1d38ed649c3638feefeae23d32ba9182963e465d58d62203bd24", size = 2116872 },
    { url = "https://files.pythonhosted.org/packages/63/08/b59b7a92e03dd25554b0436554bf23e7c29abae7cce4b1c459cd92746811/pydantic_core-2.23.4-cp312-none-win32.whl", hash = "sha256:4ba762ed58e8d68657fc1281e9bb72e1c3e79cc5d464be146e260c541ec12d84", size = 1738535 },
    { url = "https://files.pythonhosted.org/packages/88/8d/479293e4d39ab409747926eec4329de5b7129beaedc3786eca070605d07f/pydantic_core-2.23.4-cp312-none-win_amd64.whl", hash = "sha256:97df63000f4fea395b2824da80e169731088656d1818a11b95f3b173747b6cd9", size = 1917992 },
    { url = "https://files.pythonhosted.org/packages/ad/ef/16ee2df472bf0e419b6bc68c05bf0145c49247a1095e85cee1463c6a44a1/pydantic_core-2.23.4-cp313-cp313-macosx_10_12_x86_64.whl", hash = "sha256:7530e201d10d7d14abce4fb54cfe5b94a0aefc87da539d0346a484ead376c3cc", size = 1856143 },
    { url = "https://files.pythonhosted.org/packages/da/fa/bc3dbb83605669a34a93308e297ab22be82dfb9dcf88c6cf4b4f264e0a42/pydantic_core-2.23.4-cp313-cp313-macosx_11_0_arm64.whl", hash = "sha256:df933278128ea1cd77772673c73954e53a1c95a4fdf41eef97c2b779271bd0bd", size = 1770063 },
    { url = "https://files.pythonhosted.org/packages/4e/48/e813f3bbd257a712303ebdf55c8dc46f9589ec74b384c9f652597df3288d/pydantic_core-2.23.4-cp313-cp313-manylinux_2_17_aarch64.manylinux2014_aarch64.whl", hash = "sha256:0cb3da3fd1b6a5d0279a01877713dbda118a2a4fc6f0d821a57da2e464793f05", size = 1790013 },
    { url = "https://files.pythonhosted.org/packages/b4/e0/56eda3a37929a1d297fcab1966db8c339023bcca0b64c5a84896db3fcc5c/pydantic_core-2.23.4-cp313-cp313-manylinux_2_17_armv7l.manylinux2014_armv7l.whl", hash = "sha256:42c6dcb030aefb668a2b7009c85b27f90e51e6a3b4d5c9bc4c57631292015b0d", size = 1801077 },
    { url = "https://files.pythonhosted.org/packages/04/be/5e49376769bfbf82486da6c5c1683b891809365c20d7c7e52792ce4c71f3/pydantic_core-2.23.4-cp313-cp313-manylinux_2_17_ppc64le.manylinux2014_ppc64le.whl", hash = "sha256:696dd8d674d6ce621ab9d45b205df149399e4bb9aa34102c970b721554828510", size = 1996782 },
    { url = "https://files.pythonhosted.org/packages/bc/24/e3ee6c04f1d58cc15f37bcc62f32c7478ff55142b7b3e6d42ea374ea427c/pydantic_core-2.23.4-cp313-cp313-manylinux_2_17_s390x.manylinux2014_s390x.whl", hash = "sha256:2971bb5ffe72cc0f555c13e19b23c85b654dd2a8f7ab493c262071377bfce9f6", size = 2661375 },
    { url = "https://files.pythonhosted.org/packages/c1/f8/11a9006de4e89d016b8de74ebb1db727dc100608bb1e6bbe9d56a3cbbcce/pydantic_core-2.23.4-cp313-cp313-manylinux_2_17_x86_64.manylinux2014_x86_64.whl", hash = "sha256:8394d940e5d400d04cad4f75c0598665cbb81aecefaca82ca85bd28264af7f9b", size = 2071635 },
    { url = "https://files.pythonhosted.org/packages/7c/45/bdce5779b59f468bdf262a5bc9eecbae87f271c51aef628d8c073b4b4b4c/pydantic_core-2.23.4-cp313-cp313-manylinux_2_5_i686.manylinux1_i686.whl", hash = "sha256:0dff76e0602ca7d4cdaacc1ac4c005e0ce0dcfe095d5b5259163a80d3a10d327", size = 1916994 },
    { url = "https://files.pythonhosted.org/packages/d8/fa/c648308fe711ee1f88192cad6026ab4f925396d1293e8356de7e55be89b5/pydantic_core-2.23.4-cp313-cp313-musllinux_1_1_aarch64.whl", hash = "sha256:7d32706badfe136888bdea71c0def994644e09fff0bfe47441deaed8e96fdbc6", size = 1968877 },
    { url = "https://files.pythonhosted.org/packages/16/16/b805c74b35607d24d37103007f899abc4880923b04929547ae68d478b7f4/pydantic_core-2.23.4-cp313-cp313-musllinux_1_1_x86_64.whl", hash = "sha256:ed541d70698978a20eb63d8c5d72f2cc6d7079d9d90f6b50bad07826f1320f5f", size = 2116814 },
    { url = "https://files.pythonhosted.org/packages/d1/58/5305e723d9fcdf1c5a655e6a4cc2a07128bf644ff4b1d98daf7a9dbf57da/pydantic_core-2.23.4-cp313-none-win32.whl", hash = "sha256:3d5639516376dce1940ea36edf408c554475369f5da2abd45d44621cb616f769", size = 1738360 },
    { url = "https://files.pythonhosted.org/packages/a5/ae/e14b0ff8b3f48e02394d8acd911376b7b66e164535687ef7dc24ea03072f/pydantic_core-2.23.4-cp313-none-win_amd64.whl", hash = "sha256:5a1504ad17ba4210df3a045132a7baeeba5a200e930f57512ee02909fc5c4cb5", size = 1919411 },
    { url = "https://files.pythonhosted.org/packages/13/a9/5d582eb3204464284611f636b55c0a7410d748ff338756323cb1ce721b96/pydantic_core-2.23.4-pp310-pypy310_pp73-macosx_10_12_x86_64.whl", hash = "sha256:f455ee30a9d61d3e1a15abd5068827773d6e4dc513e795f380cdd59932c782d5", size = 1857135 },
    { url = "https://files.pythonhosted.org/packages/2c/57/faf36290933fe16717f97829eabfb1868182ac495f99cf0eda9f59687c9d/pydantic_core-2.23.4-pp310-pypy310_pp73-macosx_11_0_arm64.whl", hash = "sha256:1e90d2e3bd2c3863d48525d297cd143fe541be8bbf6f579504b9712cb6b643ec", size = 1740583 },
    { url = "https://files.pythonhosted.org/packages/91/7c/d99e3513dc191c4fec363aef1bf4c8af9125d8fa53af7cb97e8babef4e40/pydantic_core-2.23.4-pp310-pypy310_pp73-manylinux_2_17_aarch64.manylinux2014_aarch64.whl", hash = "sha256:2e203fdf807ac7e12ab59ca2bfcabb38c7cf0b33c41efeb00f8e5da1d86af480", size = 1793637 },
    { url = "https://files.pythonhosted.org/packages/29/18/812222b6d18c2d13eebbb0f7cdc170a408d9ced65794fdb86147c77e1982/pydantic_core-2.23.4-pp310-pypy310_pp73-manylinux_2_17_x86_64.manylinux2014_x86_64.whl", hash = "sha256:e08277a400de01bc72436a0ccd02bdf596631411f592ad985dcee21445bd0068", size = 1941963 },
    { url = "https://files.pythonhosted.org/packages/0f/36/c1f3642ac3f05e6bb4aec3ffc399fa3f84895d259cf5f0ce3054b7735c29/pydantic_core-2.23.4-pp310-pypy310_pp73-manylinux_2_5_i686.manylinux1_i686.whl", hash = "sha256:f220b0eea5965dec25480b6333c788fb72ce5f9129e8759ef876a1d805d00801", size = 1915332 },
    { url = "https://files.pythonhosted.org/packages/f7/ca/9c0854829311fb446020ebb540ee22509731abad886d2859c855dd29b904/pydantic_core-2.23.4-pp310-pypy310_pp73-musllinux_1_1_aarch64.whl", hash = "sha256:d06b0c8da4f16d1d1e352134427cb194a0a6e19ad5db9161bf32b2113409e728", size = 1957926 },
    { url = "https://files.pythonhosted.org/packages/c0/1c/7836b67c42d0cd4441fcd9fafbf6a027ad4b79b6559f80cf11f89fd83648/pydantic_core-2.23.4-pp310-pypy310_pp73-musllinux_1_1_x86_64.whl", hash = "sha256:ba1a0996f6c2773bd83e63f18914c1de3c9dd26d55f4ac302a7efe93fb8e7433", size = 2100342 },
    { url = "https://files.pythonhosted.org/packages/a9/f9/b6bcaf874f410564a78908739c80861a171788ef4d4f76f5009656672dfe/pydantic_core-2.23.4-pp310-pypy310_pp73-win_amd64.whl", hash = "sha256:9a5bce9d23aac8f0cf0836ecfc033896aa8443b501c58d0602dbfd5bd5b37753", size = 1920344 },
]

[[package]]
name = "pygments"
version = "2.18.0"
source = { registry = "https://pypi.org/simple" }
sdist = { url = "https://files.pythonhosted.org/packages/8e/62/8336eff65bcbc8e4cb5d05b55faf041285951b6e80f33e2bff2024788f31/pygments-2.18.0.tar.gz", hash = "sha256:786ff802f32e91311bff3889f6e9a86e81505fe99f2735bb6d60ae0c5004f199", size = 4891905 }
wheels = [
    { url = "https://files.pythonhosted.org/packages/f7/3f/01c8b82017c199075f8f788d0d906b9ffbbc5a47dc9918a945e13d5a2bda/pygments-2.18.0-py3-none-any.whl", hash = "sha256:b8e6aca0523f3ab76fee51799c488e38782ac06eafcf95e7ba832985c8e7b13a", size = 1205513 },
]

[[package]]
name = "pylint"
version = "3.3.3"
source = { registry = "https://pypi.org/simple" }
dependencies = [
    { name = "astroid" },
    { name = "colorama", marker = "sys_platform == 'win32'" },
    { name = "dill" },
    { name = "isort" },
    { name = "mccabe" },
    { name = "platformdirs" },
    { name = "tomli", marker = "python_full_version < '3.11'" },
    { name = "tomlkit" },
]
sdist = { url = "https://files.pythonhosted.org/packages/17/fd/e9a739afac274a39596bbe562e9d966db6f3917fdb2bd7322ffc56da0ba2/pylint-3.3.3.tar.gz", hash = "sha256:07c607523b17e6d16e2ae0d7ef59602e332caa762af64203c24b41c27139f36a", size = 1516550 }
wheels = [
    { url = "https://files.pythonhosted.org/packages/91/e1/26d55acea92b1ea4d33672e48f09ceeb274e84d7d542a4fb9a32a556db46/pylint-3.3.3-py3-none-any.whl", hash = "sha256:26e271a2bc8bce0fc23833805a9076dd9b4d5194e2a02164942cb3cdc37b4183", size = 521918 },
]

[[package]]
name = "pytest"
version = "7.4.4"
source = { registry = "https://pypi.org/simple" }
dependencies = [
    { name = "colorama", marker = "sys_platform == 'win32'" },
    { name = "exceptiongroup", marker = "python_full_version < '3.11'" },
    { name = "iniconfig" },
    { name = "packaging" },
    { name = "pluggy" },
    { name = "tomli", marker = "python_full_version < '3.11'" },
]
sdist = { url = "https://files.pythonhosted.org/packages/80/1f/9d8e98e4133ffb16c90f3b405c43e38d3abb715bb5d7a63a5a684f7e46a3/pytest-7.4.4.tar.gz", hash = "sha256:2cf0005922c6ace4a3e2ec8b4080eb0d9753fdc93107415332f50ce9e7994280", size = 1357116 }
wheels = [
    { url = "https://files.pythonhosted.org/packages/51/ff/f6e8b8f39e08547faece4bd80f89d5a8de68a38b2d179cc1c4490ffa3286/pytest-7.4.4-py3-none-any.whl", hash = "sha256:b090cdf5ed60bf4c45261be03239c2c1c22df034fbffe691abe93cd80cea01d8", size = 325287 },
]

[[package]]
name = "pytest-cov"
version = "4.1.0"
source = { registry = "https://pypi.org/simple" }
dependencies = [
    { name = "coverage", extra = ["toml"] },
    { name = "pytest" },
]
sdist = { url = "https://files.pythonhosted.org/packages/7a/15/da3df99fd551507694a9b01f512a2f6cf1254f33601605843c3775f39460/pytest-cov-4.1.0.tar.gz", hash = "sha256:3904b13dfbfec47f003b8e77fd5b589cd11904a21ddf1ab38a64f204d6a10ef6", size = 63245 }
wheels = [
    { url = "https://files.pythonhosted.org/packages/a7/4b/8b78d126e275efa2379b1c2e09dc52cf70df16fc3b90613ef82531499d73/pytest_cov-4.1.0-py3-none-any.whl", hash = "sha256:6ba70b9e97e69fcc3fb45bfeab2d0a138fb65c4d0d6a41ef33983ad114be8c3a", size = 21949 },
]

[[package]]
name = "pytest-html"
version = "3.2.0"
source = { registry = "https://pypi.org/simple" }
dependencies = [
    { name = "py" },
    { name = "pytest" },
    { name = "pytest-metadata" },
]
sdist = { url = "https://files.pythonhosted.org/packages/12/fb/243962e70fc04fa85b4d44b988d45f15f1bde02fd1024a911befe565c866/pytest-html-3.2.0.tar.gz", hash = "sha256:c4e2f4bb0bffc437f51ad2174a8a3e71df81bbc2f6894604e604af18fbe687c3", size = 41955 }
wheels = [
    { url = "https://files.pythonhosted.org/packages/81/e1/35ae038e10ba11758e7d572f656ea7b99795f3d37d20aa40a5d7e8050091/pytest_html-3.2.0-py3-none-any.whl", hash = "sha256:868c08564a68d8b2c26866f1e33178419bb35b1e127c33784a28622eb827f3f3", size = 16765 },
]

[[package]]
name = "pytest-metadata"
version = "3.1.1"
source = { registry = "https://pypi.org/simple" }
dependencies = [
    { name = "pytest" },
]
sdist = { url = "https://files.pythonhosted.org/packages/a6/85/8c969f8bec4e559f8f2b958a15229a35495f5b4ce499f6b865eac54b878d/pytest_metadata-3.1.1.tar.gz", hash = "sha256:d2a29b0355fbc03f168aa96d41ff88b1a3b44a3b02acbe491801c98a048017c8", size = 9952 }
wheels = [
    { url = "https://files.pythonhosted.org/packages/3e/43/7e7b2ec865caa92f67b8f0e9231a798d102724ca4c0e1f414316be1c1ef2/pytest_metadata-3.1.1-py3-none-any.whl", hash = "sha256:c8e0844db684ee1c798cfa38908d20d67d0463ecb6137c72e91f418558dd5f4b", size = 11428 },
]

[[package]]
name = "python-dateutil"
version = "2.9.0.post0"
source = { registry = "https://pypi.org/simple" }
dependencies = [
    { name = "six" },
]
sdist = { url = "https://files.pythonhosted.org/packages/66/c0/0c8b6ad9f17a802ee498c46e004a0eb49bc148f2fd230864601a86dcf6db/python-dateutil-2.9.0.post0.tar.gz", hash = "sha256:37dd54208da7e1cd875388217d5e00ebd4179249f90fb72437e91a35459a0ad3", size = 342432 }
wheels = [
    { url = "https://files.pythonhosted.org/packages/ec/57/56b9bcc3c9c6a792fcbaf139543cee77261f3651ca9da0c93f5c1221264b/python_dateutil-2.9.0.post0-py2.py3-none-any.whl", hash = "sha256:a8b2bc7bffae282281c8140a97d3aa9c14da0b136dfe83f850eea9a5f7470427", size = 229892 },
]

[[package]]
name = "pytorch-lightning"
version = "2.4.0"
source = { registry = "https://pypi.org/simple" }
dependencies = [
    { name = "fsspec", extra = ["http"] },
    { name = "lightning-utilities" },
    { name = "packaging" },
    { name = "pyyaml" },
    { name = "torch" },
    { name = "torchmetrics" },
    { name = "tqdm" },
    { name = "typing-extensions" },
]
sdist = { url = "https://files.pythonhosted.org/packages/d1/f0/3207bd5019c43899efbb5444da263577497a5c4dc82719633a3bf63d8f45/pytorch-lightning-2.4.0.tar.gz", hash = "sha256:6aa897fd9d6dfa7b7b49f37c2f04e13592861831d08deae584dfda423fdb71c8", size = 625320 }
wheels = [
    { url = "https://files.pythonhosted.org/packages/2b/d2/ecd65ff1e0b1ca79f9785dd65d5ced7ec2643a828068aaa24e47e4c84a14/pytorch_lightning-2.4.0-py3-none-any.whl", hash = "sha256:9ac7935229ac022ef06994c928217ed37f525ac6700f7d4fc57009624570e655", size = 815151 },
]

[[package]]
name = "pytz"
version = "2024.1"
source = { registry = "https://pypi.org/simple" }
sdist = { url = "https://files.pythonhosted.org/packages/90/26/9f1f00a5d021fff16dee3de13d43e5e978f3d58928e129c3a62cf7eb9738/pytz-2024.1.tar.gz", hash = "sha256:2a29735ea9c18baf14b448846bde5a48030ed267578472d8955cd0e7443a9812", size = 316214 }
wheels = [
    { url = "https://files.pythonhosted.org/packages/9c/3d/a121f284241f08268b21359bd425f7d4825cffc5ac5cd0e1b3d82ffd2b10/pytz-2024.1-py2.py3-none-any.whl", hash = "sha256:328171f4e3623139da4983451950b28e95ac706e13f3f2630a879749e7a8b319", size = 505474 },
]

[[package]]
name = "pyyaml"
version = "6.0.2"
source = { registry = "https://pypi.org/simple" }
sdist = { url = "https://files.pythonhosted.org/packages/54/ed/79a089b6be93607fa5cdaedf301d7dfb23af5f25c398d5ead2525b063e17/pyyaml-6.0.2.tar.gz", hash = "sha256:d584d9ec91ad65861cc08d42e834324ef890a082e591037abe114850ff7bbc3e", size = 130631 }
wheels = [
    { url = "https://files.pythonhosted.org/packages/9b/95/a3fac87cb7158e231b5a6012e438c647e1a87f09f8e0d123acec8ab8bf71/PyYAML-6.0.2-cp310-cp310-macosx_10_9_x86_64.whl", hash = "sha256:0a9a2848a5b7feac301353437eb7d5957887edbf81d56e903999a75a3d743086", size = 184199 },
    { url = "https://files.pythonhosted.org/packages/c7/7a/68bd47624dab8fd4afbfd3c48e3b79efe09098ae941de5b58abcbadff5cb/PyYAML-6.0.2-cp310-cp310-macosx_11_0_arm64.whl", hash = "sha256:29717114e51c84ddfba879543fb232a6ed60086602313ca38cce623c1d62cfbf", size = 171758 },
    { url = "https://files.pythonhosted.org/packages/49/ee/14c54df452143b9ee9f0f29074d7ca5516a36edb0b4cc40c3f280131656f/PyYAML-6.0.2-cp310-cp310-manylinux_2_17_aarch64.manylinux2014_aarch64.whl", hash = "sha256:8824b5a04a04a047e72eea5cec3bc266db09e35de6bdfe34c9436ac5ee27d237", size = 718463 },
    { url = "https://files.pythonhosted.org/packages/4d/61/de363a97476e766574650d742205be468921a7b532aa2499fcd886b62530/PyYAML-6.0.2-cp310-cp310-manylinux_2_17_s390x.manylinux2014_s390x.whl", hash = "sha256:7c36280e6fb8385e520936c3cb3b8042851904eba0e58d277dca80a5cfed590b", size = 719280 },
    { url = "https://files.pythonhosted.org/packages/6b/4e/1523cb902fd98355e2e9ea5e5eb237cbc5f3ad5f3075fa65087aa0ecb669/PyYAML-6.0.2-cp310-cp310-manylinux_2_17_x86_64.manylinux2014_x86_64.whl", hash = "sha256:ec031d5d2feb36d1d1a24380e4db6d43695f3748343d99434e6f5f9156aaa2ed", size = 751239 },
    { url = "https://files.pythonhosted.org/packages/b7/33/5504b3a9a4464893c32f118a9cc045190a91637b119a9c881da1cf6b7a72/PyYAML-6.0.2-cp310-cp310-musllinux_1_1_aarch64.whl", hash = "sha256:936d68689298c36b53b29f23c6dbb74de12b4ac12ca6cfe0e047bedceea56180", size = 695802 },
    { url = "https://files.pythonhosted.org/packages/5c/20/8347dcabd41ef3a3cdc4f7b7a2aff3d06598c8779faa189cdbf878b626a4/PyYAML-6.0.2-cp310-cp310-musllinux_1_1_x86_64.whl", hash = "sha256:23502f431948090f597378482b4812b0caae32c22213aecf3b55325e049a6c68", size = 720527 },
    { url = "https://files.pythonhosted.org/packages/be/aa/5afe99233fb360d0ff37377145a949ae258aaab831bde4792b32650a4378/PyYAML-6.0.2-cp310-cp310-win32.whl", hash = "sha256:2e99c6826ffa974fe6e27cdb5ed0021786b03fc98e5ee3c5bfe1fd5015f42b99", size = 144052 },
    { url = "https://files.pythonhosted.org/packages/b5/84/0fa4b06f6d6c958d207620fc60005e241ecedceee58931bb20138e1e5776/PyYAML-6.0.2-cp310-cp310-win_amd64.whl", hash = "sha256:a4d3091415f010369ae4ed1fc6b79def9416358877534caf6a0fdd2146c87a3e", size = 161774 },
    { url = "https://files.pythonhosted.org/packages/f8/aa/7af4e81f7acba21a4c6be026da38fd2b872ca46226673c89a758ebdc4fd2/PyYAML-6.0.2-cp311-cp311-macosx_10_9_x86_64.whl", hash = "sha256:cc1c1159b3d456576af7a3e4d1ba7e6924cb39de8f67111c735f6fc832082774", size = 184612 },
    { url = "https://files.pythonhosted.org/packages/8b/62/b9faa998fd185f65c1371643678e4d58254add437edb764a08c5a98fb986/PyYAML-6.0.2-cp311-cp311-macosx_11_0_arm64.whl", hash = "sha256:1e2120ef853f59c7419231f3bf4e7021f1b936f6ebd222406c3b60212205d2ee", size = 172040 },
    { url = "https://files.pythonhosted.org/packages/ad/0c/c804f5f922a9a6563bab712d8dcc70251e8af811fce4524d57c2c0fd49a4/PyYAML-6.0.2-cp311-cp311-manylinux_2_17_aarch64.manylinux2014_aarch64.whl", hash = "sha256:5d225db5a45f21e78dd9358e58a98702a0302f2659a3c6cd320564b75b86f47c", size = 736829 },
    { url = "https://files.pythonhosted.org/packages/51/16/6af8d6a6b210c8e54f1406a6b9481febf9c64a3109c541567e35a49aa2e7/PyYAML-6.0.2-cp311-cp311-manylinux_2_17_s390x.manylinux2014_s390x.whl", hash = "sha256:5ac9328ec4831237bec75defaf839f7d4564be1e6b25ac710bd1a96321cc8317", size = 764167 },
    { url = "https://files.pythonhosted.org/packages/75/e4/2c27590dfc9992f73aabbeb9241ae20220bd9452df27483b6e56d3975cc5/PyYAML-6.0.2-cp311-cp311-manylinux_2_17_x86_64.manylinux2014_x86_64.whl", hash = "sha256:3ad2a3decf9aaba3d29c8f537ac4b243e36bef957511b4766cb0057d32b0be85", size = 762952 },
    { url = "https://files.pythonhosted.org/packages/9b/97/ecc1abf4a823f5ac61941a9c00fe501b02ac3ab0e373c3857f7d4b83e2b6/PyYAML-6.0.2-cp311-cp311-musllinux_1_1_aarch64.whl", hash = "sha256:ff3824dc5261f50c9b0dfb3be22b4567a6f938ccce4587b38952d85fd9e9afe4", size = 735301 },
    { url = "https://files.pythonhosted.org/packages/45/73/0f49dacd6e82c9430e46f4a027baa4ca205e8b0a9dce1397f44edc23559d/PyYAML-6.0.2-cp311-cp311-musllinux_1_1_x86_64.whl", hash = "sha256:797b4f722ffa07cc8d62053e4cff1486fa6dc094105d13fea7b1de7d8bf71c9e", size = 756638 },
    { url = "https://files.pythonhosted.org/packages/22/5f/956f0f9fc65223a58fbc14459bf34b4cc48dec52e00535c79b8db361aabd/PyYAML-6.0.2-cp311-cp311-win32.whl", hash = "sha256:11d8f3dd2b9c1207dcaf2ee0bbbfd5991f571186ec9cc78427ba5bd32afae4b5", size = 143850 },
    { url = "https://files.pythonhosted.org/packages/ed/23/8da0bbe2ab9dcdd11f4f4557ccaf95c10b9811b13ecced089d43ce59c3c8/PyYAML-6.0.2-cp311-cp311-win_amd64.whl", hash = "sha256:e10ce637b18caea04431ce14fabcf5c64a1c61ec9c56b071a4b7ca131ca52d44", size = 161980 },
    { url = "https://files.pythonhosted.org/packages/86/0c/c581167fc46d6d6d7ddcfb8c843a4de25bdd27e4466938109ca68492292c/PyYAML-6.0.2-cp312-cp312-macosx_10_9_x86_64.whl", hash = "sha256:c70c95198c015b85feafc136515252a261a84561b7b1d51e3384e0655ddf25ab", size = 183873 },
    { url = "https://files.pythonhosted.org/packages/a8/0c/38374f5bb272c051e2a69281d71cba6fdb983413e6758b84482905e29a5d/PyYAML-6.0.2-cp312-cp312-macosx_11_0_arm64.whl", hash = "sha256:ce826d6ef20b1bc864f0a68340c8b3287705cae2f8b4b1d932177dcc76721725", size = 173302 },
    { url = "https://files.pythonhosted.org/packages/c3/93/9916574aa8c00aa06bbac729972eb1071d002b8e158bd0e83a3b9a20a1f7/PyYAML-6.0.2-cp312-cp312-manylinux_2_17_aarch64.manylinux2014_aarch64.whl", hash = "sha256:1f71ea527786de97d1a0cc0eacd1defc0985dcf6b3f17bb77dcfc8c34bec4dc5", size = 739154 },
    { url = "https://files.pythonhosted.org/packages/95/0f/b8938f1cbd09739c6da569d172531567dbcc9789e0029aa070856f123984/PyYAML-6.0.2-cp312-cp312-manylinux_2_17_s390x.manylinux2014_s390x.whl", hash = "sha256:9b22676e8097e9e22e36d6b7bda33190d0d400f345f23d4065d48f4ca7ae0425", size = 766223 },
    { url = "https://files.pythonhosted.org/packages/b9/2b/614b4752f2e127db5cc206abc23a8c19678e92b23c3db30fc86ab731d3bd/PyYAML-6.0.2-cp312-cp312-manylinux_2_17_x86_64.manylinux2014_x86_64.whl", hash = "sha256:80bab7bfc629882493af4aa31a4cfa43a4c57c83813253626916b8c7ada83476", size = 767542 },
    { url = "https://files.pythonhosted.org/packages/d4/00/dd137d5bcc7efea1836d6264f049359861cf548469d18da90cd8216cf05f/PyYAML-6.0.2-cp312-cp312-musllinux_1_1_aarch64.whl", hash = "sha256:0833f8694549e586547b576dcfaba4a6b55b9e96098b36cdc7ebefe667dfed48", size = 731164 },
    { url = "https://files.pythonhosted.org/packages/c9/1f/4f998c900485e5c0ef43838363ba4a9723ac0ad73a9dc42068b12aaba4e4/PyYAML-6.0.2-cp312-cp312-musllinux_1_1_x86_64.whl", hash = "sha256:8b9c7197f7cb2738065c481a0461e50ad02f18c78cd75775628afb4d7137fb3b", size = 756611 },
    { url = "https://files.pythonhosted.org/packages/df/d1/f5a275fdb252768b7a11ec63585bc38d0e87c9e05668a139fea92b80634c/PyYAML-6.0.2-cp312-cp312-win32.whl", hash = "sha256:ef6107725bd54b262d6dedcc2af448a266975032bc85ef0172c5f059da6325b4", size = 140591 },
    { url = "https://files.pythonhosted.org/packages/0c/e8/4f648c598b17c3d06e8753d7d13d57542b30d56e6c2dedf9c331ae56312e/PyYAML-6.0.2-cp312-cp312-win_amd64.whl", hash = "sha256:7e7401d0de89a9a855c839bc697c079a4af81cf878373abd7dc625847d25cbd8", size = 156338 },
    { url = "https://files.pythonhosted.org/packages/ef/e3/3af305b830494fa85d95f6d95ef7fa73f2ee1cc8ef5b495c7c3269fb835f/PyYAML-6.0.2-cp313-cp313-macosx_10_13_x86_64.whl", hash = "sha256:efdca5630322a10774e8e98e1af481aad470dd62c3170801852d752aa7a783ba", size = 181309 },
    { url = "https://files.pythonhosted.org/packages/45/9f/3b1c20a0b7a3200524eb0076cc027a970d320bd3a6592873c85c92a08731/PyYAML-6.0.2-cp313-cp313-macosx_11_0_arm64.whl", hash = "sha256:50187695423ffe49e2deacb8cd10510bc361faac997de9efef88badc3bb9e2d1", size = 171679 },
    { url = "https://files.pythonhosted.org/packages/7c/9a/337322f27005c33bcb656c655fa78325b730324c78620e8328ae28b64d0c/PyYAML-6.0.2-cp313-cp313-manylinux_2_17_aarch64.manylinux2014_aarch64.whl", hash = "sha256:0ffe8360bab4910ef1b9e87fb812d8bc0a308b0d0eef8c8f44e0254ab3b07133", size = 733428 },
    { url = "https://files.pythonhosted.org/packages/a3/69/864fbe19e6c18ea3cc196cbe5d392175b4cf3d5d0ac1403ec3f2d237ebb5/PyYAML-6.0.2-cp313-cp313-manylinux_2_17_s390x.manylinux2014_s390x.whl", hash = "sha256:17e311b6c678207928d649faa7cb0d7b4c26a0ba73d41e99c4fff6b6c3276484", size = 763361 },
    { url = "https://files.pythonhosted.org/packages/04/24/b7721e4845c2f162d26f50521b825fb061bc0a5afcf9a386840f23ea19fa/PyYAML-6.0.2-cp313-cp313-manylinux_2_17_x86_64.manylinux2014_x86_64.whl", hash = "sha256:70b189594dbe54f75ab3a1acec5f1e3faa7e8cf2f1e08d9b561cb41b845f69d5", size = 759523 },
    { url = "https://files.pythonhosted.org/packages/2b/b2/e3234f59ba06559c6ff63c4e10baea10e5e7df868092bf9ab40e5b9c56b6/PyYAML-6.0.2-cp313-cp313-musllinux_1_1_aarch64.whl", hash = "sha256:41e4e3953a79407c794916fa277a82531dd93aad34e29c2a514c2c0c5fe971cc", size = 726660 },
    { url = "https://files.pythonhosted.org/packages/fe/0f/25911a9f080464c59fab9027482f822b86bf0608957a5fcc6eaac85aa515/PyYAML-6.0.2-cp313-cp313-musllinux_1_1_x86_64.whl", hash = "sha256:68ccc6023a3400877818152ad9a1033e3db8625d899c72eacb5a668902e4d652", size = 751597 },
    { url = "https://files.pythonhosted.org/packages/14/0d/e2c3b43bbce3cf6bd97c840b46088a3031085179e596d4929729d8d68270/PyYAML-6.0.2-cp313-cp313-win32.whl", hash = "sha256:bc2fa7c6b47d6bc618dd7fb02ef6fdedb1090ec036abab80d4681424b84c1183", size = 140527 },
    { url = "https://files.pythonhosted.org/packages/fa/de/02b54f42487e3d3c6efb3f89428677074ca7bf43aae402517bc7cca949f3/PyYAML-6.0.2-cp313-cp313-win_amd64.whl", hash = "sha256:8388ee1976c416731879ac16da0aff3f63b286ffdd57cdeb95f3f2e085687563", size = 156446 },
]

[[package]]
name = "requests"
version = "2.32.3"
source = { registry = "https://pypi.org/simple" }
dependencies = [
    { name = "certifi" },
    { name = "charset-normalizer" },
    { name = "idna" },
    { name = "urllib3" },
]
sdist = { url = "https://files.pythonhosted.org/packages/63/70/2bf7780ad2d390a8d301ad0b550f1581eadbd9a20f896afe06353c2a2913/requests-2.32.3.tar.gz", hash = "sha256:55365417734eb18255590a9ff9eb97e9e1da868d4ccd6402399eaf68af20a760", size = 131218 }
wheels = [
    { url = "https://files.pythonhosted.org/packages/f9/9b/335f9764261e915ed497fcdeb11df5dfd6f7bf257d4a6a2a686d80da4d54/requests-2.32.3-py3-none-any.whl", hash = "sha256:70761cfe03c773ceb22aa2f671b4757976145175cdfca038c02654d061d6dcc6", size = 64928 },
]

[[package]]
name = "rich"
version = "13.7.1"
source = { registry = "https://pypi.org/simple" }
dependencies = [
    { name = "markdown-it-py" },
    { name = "pygments" },
]
sdist = { url = "https://files.pythonhosted.org/packages/b3/01/c954e134dc440ab5f96952fe52b4fdc64225530320a910473c1fe270d9aa/rich-13.7.1.tar.gz", hash = "sha256:9be308cb1fe2f1f57d67ce99e95af38a1e2bc71ad9813b0e247cf7ffbcc3a432", size = 221248 }
wheels = [
    { url = "https://files.pythonhosted.org/packages/87/67/a37f6214d0e9fe57f6ae54b2956d550ca8365857f42a1ce0392bb21d9410/rich-13.7.1-py3-none-any.whl", hash = "sha256:4edbae314f59eb482f54e9e30bf00d33350aaa94f4bfcd4e9e3110e64d0d7222", size = 240681 },
]

[[package]]
name = "setuptools"
version = "73.0.0"
source = { registry = "https://pypi.org/simple" }
sdist = { url = "https://files.pythonhosted.org/packages/98/0b/56dabcf2b37d9152090bcd5d42e28ad312c9ba54fb1446b22dcc809dd84a/setuptools-73.0.0.tar.gz", hash = "sha256:3c08705fadfc8c7c445cf4d98078f0fafb9225775b2b4e8447e40348f82597c0", size = 2515991 }
wheels = [
    { url = "https://files.pythonhosted.org/packages/09/e3/93b516fab8b8f420acc7bb75e29759d009df26c093d8de1c70993b13bf25/setuptools-73.0.0-py3-none-any.whl", hash = "sha256:f2bfcce7ae1784d90b04c57c2802e8649e1976530bb25dc72c2b078d3ecf4864", size = 2346506 },
]

[[package]]
name = "six"
version = "1.16.0"
source = { registry = "https://pypi.org/simple" }
sdist = { url = "https://files.pythonhosted.org/packages/71/39/171f1c67cd00715f190ba0b100d606d440a28c93c7714febeca8b79af85e/six-1.16.0.tar.gz", hash = "sha256:1e61c37477a1626458e36f7b1d82aa5c9b094fa4802892072e49de9c60c4c926", size = 34041 }
wheels = [
    { url = "https://files.pythonhosted.org/packages/d9/5a/e7c31adbe875f2abbb91bd84cf2dc52d792b5a01506781dbcf25c91daf11/six-1.16.0-py2.py3-none-any.whl", hash = "sha256:8abb2f1d86890a2dfb989f9a77cfcfd3e47c2a354b01111771326f8aa26e0254", size = 11053 },
]

[[package]]
name = "sympy"
version = "1.13.1"
source = { registry = "https://pypi.org/simple" }
dependencies = [
    { name = "mpmath" },
]
sdist = { url = "https://files.pythonhosted.org/packages/ca/99/5a5b6f19ff9f083671ddf7b9632028436167cd3d33e11015754e41b249a4/sympy-1.13.1.tar.gz", hash = "sha256:9cebf7e04ff162015ce31c9c6c9144daa34a93bd082f54fd8f12deca4f47515f", size = 7533040 }
wheels = [
    { url = "https://files.pythonhosted.org/packages/b2/fe/81695a1aa331a842b582453b605175f419fe8540355886031328089d840a/sympy-1.13.1-py3-none-any.whl", hash = "sha256:db36cdc64bf61b9b24578b6f7bab1ecdd2452cf008f34faa33776680c26d66f8", size = 6189177 },
]

[[package]]
name = "tensorboard"
version = "2.17.1"
source = { registry = "https://pypi.org/simple" }
dependencies = [
    { name = "absl-py" },
    { name = "grpcio" },
    { name = "markdown" },
    { name = "numpy" },
    { name = "packaging" },
    { name = "protobuf" },
    { name = "setuptools" },
    { name = "six" },
    { name = "tensorboard-data-server" },
    { name = "werkzeug" },
]
wheels = [
    { url = "https://files.pythonhosted.org/packages/d4/41/dccba8c5f955bc35b6110ff78574e4e5c8226ad62f08e732096c3861309b/tensorboard-2.17.1-py3-none-any.whl", hash = "sha256:253701a224000eeca01eee6f7e978aea7b408f60b91eb0babdb04e78947b773e", size = 5502989 },
]

[[package]]
name = "tensorboard-data-server"
version = "0.7.2"
source = { registry = "https://pypi.org/simple" }
wheels = [
    { url = "https://files.pythonhosted.org/packages/7a/13/e503968fefabd4c6b2650af21e110aa8466fe21432cd7c43a84577a89438/tensorboard_data_server-0.7.2-py3-none-any.whl", hash = "sha256:7e0610d205889588983836ec05dc098e80f97b7e7bbff7e994ebb78f578d0ddb", size = 2356 },
    { url = "https://files.pythonhosted.org/packages/b7/85/dabeaf902892922777492e1d253bb7e1264cadce3cea932f7ff599e53fea/tensorboard_data_server-0.7.2-py3-none-macosx_10_9_x86_64.whl", hash = "sha256:9fe5d24221b29625dbc7328b0436ca7fc1c23de4acf4d272f1180856e32f9f60", size = 4823598 },
    { url = "https://files.pythonhosted.org/packages/73/c6/825dab04195756cf8ff2e12698f22513b3db2f64925bdd41671bfb33aaa5/tensorboard_data_server-0.7.2-py3-none-manylinux_2_31_x86_64.whl", hash = "sha256:ef687163c24185ae9754ed5650eb5bc4d84ff257aabdc33f0cc6f74d8ba54530", size = 6590363 },
]

[[package]]
name = "termcolor"
version = "2.4.0"
source = { registry = "https://pypi.org/simple" }
sdist = { url = "https://files.pythonhosted.org/packages/10/56/d7d66a84f96d804155f6ff2873d065368b25a07222a6fd51c4f24ef6d764/termcolor-2.4.0.tar.gz", hash = "sha256:aab9e56047c8ac41ed798fa36d892a37aca6b3e9159f3e0c24bc64a9b3ac7b7a", size = 12664 }
wheels = [
    { url = "https://files.pythonhosted.org/packages/d9/5f/8c716e47b3a50cbd7c146f45881e11d9414def768b7cd9c5e6650ec2a80a/termcolor-2.4.0-py3-none-any.whl", hash = "sha256:9297c0df9c99445c2412e832e882a7884038a25617c60cea2ad69488d4040d63", size = 7719 },
]

[[package]]
name = "tomli"
version = "2.2.1"
source = { registry = "https://pypi.org/simple" }
sdist = { url = "https://files.pythonhosted.org/packages/18/87/302344fed471e44a87289cf4967697d07e532f2421fdaf868a303cbae4ff/tomli-2.2.1.tar.gz", hash = "sha256:cd45e1dc79c835ce60f7404ec8119f2eb06d38b1deba146f07ced3bbc44505ff", size = 17175 }
wheels = [
    { url = "https://files.pythonhosted.org/packages/43/ca/75707e6efa2b37c77dadb324ae7d9571cb424e61ea73fad7c56c2d14527f/tomli-2.2.1-cp311-cp311-macosx_10_9_x86_64.whl", hash = "sha256:678e4fa69e4575eb77d103de3df8a895e1591b48e740211bd1067378c69e8249", size = 131077 },
    { url = "https://files.pythonhosted.org/packages/c7/16/51ae563a8615d472fdbffc43a3f3d46588c264ac4f024f63f01283becfbb/tomli-2.2.1-cp311-cp311-macosx_11_0_arm64.whl", hash = "sha256:023aa114dd824ade0100497eb2318602af309e5a55595f76b626d6d9f3b7b0a6", size = 123429 },
    { url = "https://files.pythonhosted.org/packages/f1/dd/4f6cd1e7b160041db83c694abc78e100473c15d54620083dbd5aae7b990e/tomli-2.2.1-cp311-cp311-manylinux_2_17_aarch64.manylinux2014_aarch64.whl", hash = "sha256:ece47d672db52ac607a3d9599a9d48dcb2f2f735c6c2d1f34130085bb12b112a", size = 226067 },
    { url = "https://files.pythonhosted.org/packages/a9/6b/c54ede5dc70d648cc6361eaf429304b02f2871a345bbdd51e993d6cdf550/tomli-2.2.1-cp311-cp311-manylinux_2_17_x86_64.manylinux2014_x86_64.whl", hash = "sha256:6972ca9c9cc9f0acaa56a8ca1ff51e7af152a9f87fb64623e31d5c83700080ee", size = 236030 },
    { url = "https://files.pythonhosted.org/packages/1f/47/999514fa49cfaf7a92c805a86c3c43f4215621855d151b61c602abb38091/tomli-2.2.1-cp311-cp311-manylinux_2_5_i686.manylinux1_i686.manylinux_2_17_i686.manylinux2014_i686.whl", hash = "sha256:c954d2250168d28797dd4e3ac5cf812a406cd5a92674ee4c8f123c889786aa8e", size = 240898 },
    { url = "https://files.pythonhosted.org/packages/73/41/0a01279a7ae09ee1573b423318e7934674ce06eb33f50936655071d81a24/tomli-2.2.1-cp311-cp311-musllinux_1_2_aarch64.whl", hash = "sha256:8dd28b3e155b80f4d54beb40a441d366adcfe740969820caf156c019fb5c7ec4", size = 229894 },
    { url = "https://files.pythonhosted.org/packages/55/18/5d8bc5b0a0362311ce4d18830a5d28943667599a60d20118074ea1b01bb7/tomli-2.2.1-cp311-cp311-musllinux_1_2_i686.whl", hash = "sha256:e59e304978767a54663af13c07b3d1af22ddee3bb2fb0618ca1593e4f593a106", size = 245319 },
    { url = "https://files.pythonhosted.org/packages/92/a3/7ade0576d17f3cdf5ff44d61390d4b3febb8a9fc2b480c75c47ea048c646/tomli-2.2.1-cp311-cp311-musllinux_1_2_x86_64.whl", hash = "sha256:33580bccab0338d00994d7f16f4c4ec25b776af3ffaac1ed74e0b3fc95e885a8", size = 238273 },
    { url = "https://files.pythonhosted.org/packages/72/6f/fa64ef058ac1446a1e51110c375339b3ec6be245af9d14c87c4a6412dd32/tomli-2.2.1-cp311-cp311-win32.whl", hash = "sha256:465af0e0875402f1d226519c9904f37254b3045fc5084697cefb9bdde1ff99ff", size = 98310 },
    { url = "https://files.pythonhosted.org/packages/6a/1c/4a2dcde4a51b81be3530565e92eda625d94dafb46dbeb15069df4caffc34/tomli-2.2.1-cp311-cp311-win_amd64.whl", hash = "sha256:2d0f2fdd22b02c6d81637a3c95f8cd77f995846af7414c5c4b8d0545afa1bc4b", size = 108309 },
    { url = "https://files.pythonhosted.org/packages/52/e1/f8af4c2fcde17500422858155aeb0d7e93477a0d59a98e56cbfe75070fd0/tomli-2.2.1-cp312-cp312-macosx_10_13_x86_64.whl", hash = "sha256:4a8f6e44de52d5e6c657c9fe83b562f5f4256d8ebbfe4ff922c495620a7f6cea", size = 132762 },
    { url = "https://files.pythonhosted.org/packages/03/b8/152c68bb84fc00396b83e7bbddd5ec0bd3dd409db4195e2a9b3e398ad2e3/tomli-2.2.1-cp312-cp312-macosx_11_0_arm64.whl", hash = "sha256:8d57ca8095a641b8237d5b079147646153d22552f1c637fd3ba7f4b0b29167a8", size = 123453 },
    { url = "https://files.pythonhosted.org/packages/c8/d6/fc9267af9166f79ac528ff7e8c55c8181ded34eb4b0e93daa767b8841573/tomli-2.2.1-cp312-cp312-manylinux_2_17_aarch64.manylinux2014_aarch64.whl", hash = "sha256:4e340144ad7ae1533cb897d406382b4b6fede8890a03738ff1683af800d54192", size = 233486 },
    { url = "https://files.pythonhosted.org/packages/5c/51/51c3f2884d7bab89af25f678447ea7d297b53b5a3b5730a7cb2ef6069f07/tomli-2.2.1-cp312-cp312-manylinux_2_17_x86_64.manylinux2014_x86_64.whl", hash = "sha256:db2b95f9de79181805df90bedc5a5ab4c165e6ec3fe99f970d0e302f384ad222", size = 242349 },
    { url = "https://files.pythonhosted.org/packages/ab/df/bfa89627d13a5cc22402e441e8a931ef2108403db390ff3345c05253935e/tomli-2.2.1-cp312-cp312-manylinux_2_5_i686.manylinux1_i686.manylinux_2_17_i686.manylinux2014_i686.whl", hash = "sha256:40741994320b232529c802f8bc86da4e1aa9f413db394617b9a256ae0f9a7f77", size = 252159 },
    { url = "https://files.pythonhosted.org/packages/9e/6e/fa2b916dced65763a5168c6ccb91066f7639bdc88b48adda990db10c8c0b/tomli-2.2.1-cp312-cp312-musllinux_1_2_aarch64.whl", hash = "sha256:400e720fe168c0f8521520190686ef8ef033fb19fc493da09779e592861b78c6", size = 237243 },
    { url = "https://files.pythonhosted.org/packages/b4/04/885d3b1f650e1153cbb93a6a9782c58a972b94ea4483ae4ac5cedd5e4a09/tomli-2.2.1-cp312-cp312-musllinux_1_2_i686.whl", hash = "sha256:02abe224de6ae62c19f090f68da4e27b10af2b93213d36cf44e6e1c5abd19fdd", size = 259645 },
    { url = "https://files.pythonhosted.org/packages/9c/de/6b432d66e986e501586da298e28ebeefd3edc2c780f3ad73d22566034239/tomli-2.2.1-cp312-cp312-musllinux_1_2_x86_64.whl", hash = "sha256:b82ebccc8c8a36f2094e969560a1b836758481f3dc360ce9a3277c65f374285e", size = 244584 },
    { url = "https://files.pythonhosted.org/packages/1c/9a/47c0449b98e6e7d1be6cbac02f93dd79003234ddc4aaab6ba07a9a7482e2/tomli-2.2.1-cp312-cp312-win32.whl", hash = "sha256:889f80ef92701b9dbb224e49ec87c645ce5df3fa2cc548664eb8a25e03127a98", size = 98875 },
    { url = "https://files.pythonhosted.org/packages/ef/60/9b9638f081c6f1261e2688bd487625cd1e660d0a85bd469e91d8db969734/tomli-2.2.1-cp312-cp312-win_amd64.whl", hash = "sha256:7fc04e92e1d624a4a63c76474610238576942d6b8950a2d7f908a340494e67e4", size = 109418 },
    { url = "https://files.pythonhosted.org/packages/04/90/2ee5f2e0362cb8a0b6499dc44f4d7d48f8fff06d28ba46e6f1eaa61a1388/tomli-2.2.1-cp313-cp313-macosx_10_13_x86_64.whl", hash = "sha256:f4039b9cbc3048b2416cc57ab3bda989a6fcf9b36cf8937f01a6e731b64f80d7", size = 132708 },
    { url = "https://files.pythonhosted.org/packages/c0/ec/46b4108816de6b385141f082ba99e315501ccd0a2ea23db4a100dd3990ea/tomli-2.2.1-cp313-cp313-macosx_11_0_arm64.whl", hash = "sha256:286f0ca2ffeeb5b9bd4fcc8d6c330534323ec51b2f52da063b11c502da16f30c", size = 123582 },
    { url = "https://files.pythonhosted.org/packages/a0/bd/b470466d0137b37b68d24556c38a0cc819e8febe392d5b199dcd7f578365/tomli-2.2.1-cp313-cp313-manylinux_2_17_aarch64.manylinux2014_aarch64.whl", hash = "sha256:a92ef1a44547e894e2a17d24e7557a5e85a9e1d0048b0b5e7541f76c5032cb13", size = 232543 },
    { url = "https://files.pythonhosted.org/packages/d9/e5/82e80ff3b751373f7cead2815bcbe2d51c895b3c990686741a8e56ec42ab/tomli-2.2.1-cp313-cp313-manylinux_2_17_x86_64.manylinux2014_x86_64.whl", hash = "sha256:9316dc65bed1684c9a98ee68759ceaed29d229e985297003e494aa825ebb0281", size = 241691 },
    { url = "https://files.pythonhosted.org/packages/05/7e/2a110bc2713557d6a1bfb06af23dd01e7dde52b6ee7dadc589868f9abfac/tomli-2.2.1-cp313-cp313-manylinux_2_5_i686.manylinux1_i686.manylinux_2_17_i686.manylinux2014_i686.whl", hash = "sha256:e85e99945e688e32d5a35c1ff38ed0b3f41f43fad8df0bdf79f72b2ba7bc5272", size = 251170 },
    { url = "https://files.pythonhosted.org/packages/64/7b/22d713946efe00e0adbcdfd6d1aa119ae03fd0b60ebed51ebb3fa9f5a2e5/tomli-2.2.1-cp313-cp313-musllinux_1_2_aarch64.whl", hash = "sha256:ac065718db92ca818f8d6141b5f66369833d4a80a9d74435a268c52bdfa73140", size = 236530 },
    { url = "https://files.pythonhosted.org/packages/38/31/3a76f67da4b0cf37b742ca76beaf819dca0ebef26d78fc794a576e08accf/tomli-2.2.1-cp313-cp313-musllinux_1_2_i686.whl", hash = "sha256:d920f33822747519673ee656a4b6ac33e382eca9d331c87770faa3eef562aeb2", size = 258666 },
    { url = "https://files.pythonhosted.org/packages/07/10/5af1293da642aded87e8a988753945d0cf7e00a9452d3911dd3bb354c9e2/tomli-2.2.1-cp313-cp313-musllinux_1_2_x86_64.whl", hash = "sha256:a198f10c4d1b1375d7687bc25294306e551bf1abfa4eace6650070a5c1ae2744", size = 243954 },
    { url = "https://files.pythonhosted.org/packages/5b/b9/1ed31d167be802da0fc95020d04cd27b7d7065cc6fbefdd2f9186f60d7bd/tomli-2.2.1-cp313-cp313-win32.whl", hash = "sha256:d3f5614314d758649ab2ab3a62d4f2004c825922f9e370b29416484086b264ec", size = 98724 },
    { url = "https://files.pythonhosted.org/packages/c7/32/b0963458706accd9afcfeb867c0f9175a741bf7b19cd424230714d722198/tomli-2.2.1-cp313-cp313-win_amd64.whl", hash = "sha256:a38aa0308e754b0e3c67e344754dff64999ff9b513e691d0e786265c93583c69", size = 109383 },
    { url = "https://files.pythonhosted.org/packages/6e/c2/61d3e0f47e2b74ef40a68b9e6ad5984f6241a942f7cd3bbfbdbd03861ea9/tomli-2.2.1-py3-none-any.whl", hash = "sha256:cb55c73c5f4408779d0cf3eef9f762b9c9f147a77de7b258bef0a5628adc85cc", size = 14257 },
]

[[package]]
name = "tomlkit"
version = "0.13.2"
source = { registry = "https://pypi.org/simple" }
sdist = { url = "https://files.pythonhosted.org/packages/b1/09/a439bec5888f00a54b8b9f05fa94d7f901d6735ef4e55dcec9bc37b5d8fa/tomlkit-0.13.2.tar.gz", hash = "sha256:fff5fe59a87295b278abd31bec92c15d9bc4a06885ab12bcea52c71119392e79", size = 192885 }
wheels = [
    { url = "https://files.pythonhosted.org/packages/f9/b6/a447b5e4ec71e13871be01ba81f5dfc9d0af7e473da256ff46bc0e24026f/tomlkit-0.13.2-py3-none-any.whl", hash = "sha256:7a974427f6e119197f670fbbbeae7bef749a6c14e793db934baefc1b5f03efde", size = 37955 },
]

[[package]]
name = "torch"
version = "2.5.0"
source = { registry = "https://pypi.org/simple" }
dependencies = [
    { name = "filelock" },
    { name = "fsspec" },
    { name = "jinja2" },
    { name = "networkx" },
    { name = "nvidia-cublas-cu12", marker = "platform_machine == 'x86_64' and sys_platform == 'linux'" },
    { name = "nvidia-cuda-cupti-cu12", marker = "platform_machine == 'x86_64' and sys_platform == 'linux'" },
    { name = "nvidia-cuda-nvrtc-cu12", marker = "platform_machine == 'x86_64' and sys_platform == 'linux'" },
    { name = "nvidia-cuda-runtime-cu12", marker = "platform_machine == 'x86_64' and sys_platform == 'linux'" },
    { name = "nvidia-cudnn-cu12", marker = "platform_machine == 'x86_64' and sys_platform == 'linux'" },
    { name = "nvidia-cufft-cu12", marker = "platform_machine == 'x86_64' and sys_platform == 'linux'" },
    { name = "nvidia-curand-cu12", marker = "platform_machine == 'x86_64' and sys_platform == 'linux'" },
    { name = "nvidia-cusolver-cu12", marker = "platform_machine == 'x86_64' and sys_platform == 'linux'" },
    { name = "nvidia-cusparse-cu12", marker = "platform_machine == 'x86_64' and sys_platform == 'linux'" },
    { name = "nvidia-nccl-cu12", marker = "platform_machine == 'x86_64' and sys_platform == 'linux'" },
    { name = "nvidia-nvjitlink-cu12", marker = "platform_machine == 'x86_64' and sys_platform == 'linux'" },
    { name = "nvidia-nvtx-cu12", marker = "platform_machine == 'x86_64' and sys_platform == 'linux'" },
    { name = "setuptools", marker = "python_full_version >= '3.12'" },
    { name = "sympy" },
    { name = "triton", marker = "python_full_version < '3.13' and platform_machine == 'x86_64' and sys_platform == 'linux'" },
    { name = "typing-extensions" },
]
wheels = [
    { url = "https://files.pythonhosted.org/packages/f1/82/adc3a77b9fbbcb79d398d565d39dc0e09f43fff088599d15da81e6cfaaec/torch-2.5.0-cp310-cp310-manylinux1_x86_64.whl", hash = "sha256:7f179373a047b947dec448243f4e6598a1c960fa3bb978a9a7eecd529fbc363f", size = 906443143 },
    { url = "https://files.pythonhosted.org/packages/64/b0/0d2056c8d379a3f7f0c9fa9adece180f64fd6c339e2007a4fffbea7ecaa0/torch-2.5.0-cp310-cp310-manylinux2014_aarch64.whl", hash = "sha256:15fbc95e38d330e5b0ef1593b7bc0a19f30e5bdad76895a5cffa1a6a044235e9", size = 91839507 },
    { url = "https://files.pythonhosted.org/packages/60/41/073193dd2566012eaeae44d6c5e55ba6a9b1d5687a251f12e1804a9e2968/torch-2.5.0-cp310-cp310-win_amd64.whl", hash = "sha256:f499212f1cffea5d587e5f06144630ed9aa9c399bba12ec8905798d833bd1404", size = 203108822 },
    { url = "https://files.pythonhosted.org/packages/93/d4/6e7bda4e52c37a78b5066e407baff2426fd4543356ead3419383a0bf4011/torch-2.5.0-cp310-none-macosx_11_0_arm64.whl", hash = "sha256:c54db1fade17287aabbeed685d8e8ab3a56fea9dd8d46e71ced2da367f09a49f", size = 64283014 },
    { url = "https://files.pythonhosted.org/packages/75/9f/cde8b71ccca65d68a3733c5c9decef9adefcfaa692f8ab03afbb5de09daa/torch-2.5.0-cp311-cp311-manylinux1_x86_64.whl", hash = "sha256:499a68a756d3b30d10f7e0f6214dc3767b130b797265db3b1c02e9094e2a07be", size = 906478039 },
    { url = "https://files.pythonhosted.org/packages/58/27/5bacfb6600209bf7e77ba115656cf7aca5b6ab1e0dc95551eefac2d6e7ec/torch-2.5.0-cp311-cp311-manylinux2014_aarch64.whl", hash = "sha256:9f3df8138a1126a851440b7d5a4869bfb7c9cc43563d64fd9d96d0465b581024", size = 91843630 },
    { url = "https://files.pythonhosted.org/packages/78/18/7a2e56e2dc45a433dea9e1bf46a65e234294c9c470ccb4d4b53025f57b23/torch-2.5.0-cp311-cp311-win_amd64.whl", hash = "sha256:b81da3bdb58c9de29d0e1361e52f12fcf10a89673f17a11a5c6c7da1cb1a8376", size = 203117099 },
    { url = "https://files.pythonhosted.org/packages/47/1b/3dfcc84b383f7b27a41de3251753db077b1e23d3f89a3b294cdd2d86fb7b/torch-2.5.0-cp311-none-macosx_11_0_arm64.whl", hash = "sha256:ba135923295d564355326dc409b6b7f5bd6edc80f764cdaef1fb0a1b23ff2f9c", size = 64288133 },
    { url = "https://files.pythonhosted.org/packages/ac/72/d610029ef5cdde3f3aa216e8e75c233b1a91b34af0fc47392b3aa928563a/torch-2.5.0-cp312-cp312-manylinux1_x86_64.whl", hash = "sha256:2dd40c885a05ef7fe29356cca81be1435a893096ceb984441d6e2c27aff8c6f4", size = 906389657 },
    { url = "https://files.pythonhosted.org/packages/22/c2/d1759641eafdf59cb3a339909e96c842fc0c3579681bb7422acaf4a2c179/torch-2.5.0-cp312-cp312-manylinux2014_aarch64.whl", hash = "sha256:bc52d603d87fe1da24439c0d5fdbbb14e0ae4874451d53f0120ffb1f6c192727", size = 91823361 },
    { url = "https://files.pythonhosted.org/packages/2b/e3/0f2698930d944087c3ef585b71a1a72aa51929877c1ccf35d625bec9bd78/torch-2.5.0-cp312-cp312-win_amd64.whl", hash = "sha256:ea718746469246cc63b3353afd75698a288344adb55e29b7f814a5d3c0a7c78d", size = 203064894 },
    { url = "https://files.pythonhosted.org/packages/56/88/f1ddffd642cf71777dca43621b170d50f13175cdd0b4179e04d6e025b5fb/torch-2.5.0-cp312-none-macosx_11_0_arm64.whl", hash = "sha256:6de1fd253e27e7f01f05cd7c37929ae521ca23ca4620cfc7c485299941679112", size = 64261171 },
    { url = "https://files.pythonhosted.org/packages/b4/b1/f06261814df00eee07ac8cf697a6f5d79231d9894c996d5985243343518a/torch-2.5.0-cp313-cp313-manylinux1_x86_64.whl", hash = "sha256:83dcf518685db20912b71fc49cbddcc8849438cdb0e9dcc919b02a849e2cd9e8", size = 906416128 },
]

[[package]]
name = "torchmetrics"
version = "1.4.1"
source = { registry = "https://pypi.org/simple" }
dependencies = [
    { name = "lightning-utilities" },
    { name = "numpy" },
    { name = "packaging" },
    { name = "torch" },
]
wheels = [
    { url = "https://files.pythonhosted.org/packages/29/1b/b38033e61c28e52dde7bd459df6567c04c127ee153722c73b9acd0fe550b/torchmetrics-1.4.1-py3-none-any.whl", hash = "sha256:c2e7cd56dd8bdc60ae63d712f3bdce649f23bd174d9180bdd0b746e0230b865a", size = 866212 },
]

[[package]]
name = "torchvision"
version = "0.20.0"
source = { registry = "https://pypi.org/simple" }
dependencies = [
    { name = "numpy" },
    { name = "pillow" },
    { name = "torch" },
]
wheels = [
    { url = "https://files.pythonhosted.org/packages/9d/e6/225b1b2ac1aed9ab8682b1d979c165c9ee5ef5642fc488e8b6810f2b7155/torchvision-0.20.0-1-cp310-cp310-manylinux2014_aarch64.whl", hash = "sha256:e084f50ecbdbe7a9cc2fc51ea0367ae35fde46e84a964bf4046cb1c7feb7e3e6", size = 14265344 },
    { url = "https://files.pythonhosted.org/packages/07/57/5b008609654297564e95dea905f63f8986f1748b959c00f0260af4326f2a/torchvision-0.20.0-1-cp311-cp311-manylinux2014_aarch64.whl", hash = "sha256:55d7f43ef912ebc4da4bba73a0bbf387d38a6be9cd521679c0f4056f9564b698", size = 14267510 },
    { url = "https://files.pythonhosted.org/packages/a8/93/a01ea3787380af4095f1e00d3e1edcf4a442f3e8564a25bd267ae705fdbb/torchvision-0.20.0-1-cp312-cp312-manylinux2014_aarch64.whl", hash = "sha256:f8d0213489acfb138369f2455a6893880c194a8195e381c19f872b277f2654c3", size = 14266932 },
    { url = "https://files.pythonhosted.org/packages/e9/54/71eb77dd9e0c43300c69e092e6683c1e02907024cef2992601ecc00d94a1/torchvision-0.20.0-cp310-cp310-macosx_11_0_arm64.whl", hash = "sha256:f164d545965186ffd66014e34a966706d12c84198302dd46748cae45984609a4", size = 1775052 },
    { url = "https://files.pythonhosted.org/packages/19/49/41359c7c1493beefa5cc3c3e4ff036ebc607635574bf6868ac9aae23c1ee/torchvision-0.20.0-cp310-cp310-manylinux1_x86_64.whl", hash = "sha256:9c18208575d60b96e7d53a09c453781afea4a81487c9ebc501dfc2bc88daa308", size = 7239506 },
    { url = "https://files.pythonhosted.org/packages/82/25/b81da3d268c521252ab0cbe60e7a5be244f18dec86277342a3a82e64b496/torchvision-0.20.0-cp310-cp310-manylinux2014_aarch64.whl", hash = "sha256:09080359be90314fc4fdd64b11a4d231c1999018f19d58bf7764f5e15f8e9fb3", size = 19929320 },
    { url = "https://files.pythonhosted.org/packages/29/fb/cab5ba21b6f3dc082f8bfa1a0d9eda17c643cd410f8514b56ced46cc0470/torchvision-0.20.0-cp310-cp310-win_amd64.whl", hash = "sha256:a7d46cf096007b7e8df1bddad7375427664a064bc05d9cbff5d506b73c1ab8ca", size = 1567379 },
    { url = "https://files.pythonhosted.org/packages/60/40/619a1332a5be516abd801bf0053790fe88f6d1b1757d55dc52743490583c/torchvision-0.20.0-cp311-cp311-macosx_11_0_arm64.whl", hash = "sha256:a15de6266a36bcd10d89f6f3d7ba4e2dd567a7a0add616ebc6e65aea20790e5d", size = 1775054 },
    { url = "https://files.pythonhosted.org/packages/ab/d8/bba984473667bc0467110802dc1cfeba158b895327dea35094c21400c0ba/torchvision-0.20.0-cp311-cp311-manylinux1_x86_64.whl", hash = "sha256:b64d9f83cf201ebda4f6b03533e4918fa0b4223b28b0ee3cbede15b8174c7cbd", size = 7241132 },
    { url = "https://files.pythonhosted.org/packages/75/53/461d80e62c30184057a164a24936498be3a89c7ecb0df5c0022395b22f14/torchvision-0.20.0-cp311-cp311-manylinux2014_aarch64.whl", hash = "sha256:d80eb740810804bac4b8e6b6411946ab286a1ee1d731db36af2f885333254802", size = 19930913 },
    { url = "https://files.pythonhosted.org/packages/b2/1b/b8eb51f87626c125cfa81f07488ab277e68e1c021c6cf2750d779eb61358/torchvision-0.20.0-cp311-cp311-win_amd64.whl", hash = "sha256:1fd045757335d34969d176fc5688b643d201860cb45b48ce8d5d8fb90868f746", size = 1567351 },
    { url = "https://files.pythonhosted.org/packages/6a/67/a2b3d9b0804c6d615a228057a2159a724c5fd8a0637414318815c01db5de/torchvision-0.20.0-cp312-cp312-macosx_11_0_arm64.whl", hash = "sha256:ac0edba534fb071b2b03a2fd5cbbf9b7c259896d17a1d0d830b3c5b7dfae0782", size = 1775051 },
    { url = "https://files.pythonhosted.org/packages/6c/4b/0627814c10b70b4032b68b454ada67cdec9c28c1d8d0ff54aad66602df9f/torchvision-0.20.0-cp312-cp312-manylinux1_x86_64.whl", hash = "sha256:c8f3bc399d9c3e4ba05d74ca6dd5e63fed08ad5c5b302a946c8fcaa56216220f", size = 7240190 },
    { url = "https://files.pythonhosted.org/packages/0b/5d/6e34beaeb16f4c106d727bb366b1e9e2cb6b97b5e790754f74d766c3650b/torchvision-0.20.0-cp312-cp312-manylinux2014_aarch64.whl", hash = "sha256:a78c99ebe1a62857b68e97ff9417b92f299f2ee61f009491a114ddad050c493d", size = 19925550 },
    { url = "https://files.pythonhosted.org/packages/9e/b4/b0247c2a953322e1ac3fe4c31aad4a39530ae5f60128f3cdb760136386e3/torchvision-0.20.0-cp312-cp312-win_amd64.whl", hash = "sha256:bb0da0950d2034a0412c251a3a9117ff9612157f45177d37ba1b20b472c0864b", size = 1567343 },
]

[[package]]
name = "tqdm"
version = "4.66.5"
source = { registry = "https://pypi.org/simple" }
dependencies = [
    { name = "colorama", marker = "sys_platform == 'win32'" },
]
sdist = { url = "https://files.pythonhosted.org/packages/58/83/6ba9844a41128c62e810fddddd72473201f3eacde02046066142a2d96cc5/tqdm-4.66.5.tar.gz", hash = "sha256:e1020aef2e5096702d8a025ac7d16b1577279c9d63f8375b63083e9a5f0fcbad", size = 169504 }
wheels = [
    { url = "https://files.pythonhosted.org/packages/48/5d/acf5905c36149bbaec41ccf7f2b68814647347b72075ac0b1fe3022fdc73/tqdm-4.66.5-py3-none-any.whl", hash = "sha256:90279a3770753eafc9194a0364852159802111925aa30eb3f9d85b0e805ac7cd", size = 78351 },
]

[[package]]
name = "triton"
version = "3.1.0"
source = { registry = "https://pypi.org/simple" }
dependencies = [
    { name = "filelock", marker = "python_full_version < '3.13'" },
]
wheels = [
    { url = "https://files.pythonhosted.org/packages/98/29/69aa56dc0b2eb2602b553881e34243475ea2afd9699be042316842788ff5/triton-3.1.0-cp310-cp310-manylinux_2_17_x86_64.manylinux2014_x86_64.whl", hash = "sha256:6b0dd10a925263abbe9fa37dcde67a5e9b2383fc269fdf59f5657cac38c5d1d8", size = 209460013 },
    { url = "https://files.pythonhosted.org/packages/86/17/d9a5cf4fcf46291856d1e90762e36cbabd2a56c7265da0d1d9508c8e3943/triton-3.1.0-cp311-cp311-manylinux_2_17_x86_64.manylinux2014_x86_64.whl", hash = "sha256:0f34f6e7885d1bf0eaaf7ba875a5f0ce6f3c13ba98f9503651c1e6dc6757ed5c", size = 209506424 },
    { url = "https://files.pythonhosted.org/packages/78/eb/65f5ba83c2a123f6498a3097746607e5b2f16add29e36765305e4ac7fdd8/triton-3.1.0-cp312-cp312-manylinux_2_17_x86_64.manylinux2014_x86_64.whl", hash = "sha256:c8182f42fd8080a7d39d666814fa36c5e30cc00ea7eeeb1a2983dbb4c99a0fdc", size = 209551444 },
]

[[package]]
name = "typing-extensions"
version = "4.12.2"
source = { registry = "https://pypi.org/simple" }
sdist = { url = "https://files.pythonhosted.org/packages/df/db/f35a00659bc03fec321ba8bce9420de607a1d37f8342eee1863174c69557/typing_extensions-4.12.2.tar.gz", hash = "sha256:1a7ead55c7e559dd4dee8856e3a88b41225abfe1ce8df57b7c13915fe121ffb8", size = 85321 }
wheels = [
    { url = "https://files.pythonhosted.org/packages/26/9f/ad63fc0248c5379346306f8668cda6e2e2e9c95e01216d2b8ffd9ff037d0/typing_extensions-4.12.2-py3-none-any.whl", hash = "sha256:04e5ca0351e0f3f85c6853954072df659d0d13fac324d0072316b67d7794700d", size = 37438 },
]

[[package]]
name = "urllib3"
version = "2.2.2"
source = { registry = "https://pypi.org/simple" }
sdist = { url = "https://files.pythonhosted.org/packages/43/6d/fa469ae21497ddc8bc93e5877702dca7cb8f911e337aca7452b5724f1bb6/urllib3-2.2.2.tar.gz", hash = "sha256:dd505485549a7a552833da5e6063639d0d177c04f23bc3864e41e5dc5f612168", size = 292266 }
wheels = [
    { url = "https://files.pythonhosted.org/packages/ca/1c/89ffc63a9605b583d5df2be791a27bc1a42b7c32bab68d3c8f2f73a98cd4/urllib3-2.2.2-py3-none-any.whl", hash = "sha256:a448b2f64d686155468037e1ace9f2d2199776e17f0a46610480d311f73e3472", size = 121444 },
]

[[package]]
name = "werkzeug"
version = "3.0.3"
source = { registry = "https://pypi.org/simple" }
dependencies = [
    { name = "markupsafe" },
]
sdist = { url = "https://files.pythonhosted.org/packages/02/51/2e0fc149e7a810d300422ab543f87f2bcf64d985eb6f1228c4efd6e4f8d4/werkzeug-3.0.3.tar.gz", hash = "sha256:097e5bfda9f0aba8da6b8545146def481d06aa7d3266e7448e2cccf67dd8bd18", size = 803342 }
wheels = [
    { url = "https://files.pythonhosted.org/packages/9d/6e/e792999e816d19d7fcbfa94c730936750036d65656a76a5a688b57a656c4/werkzeug-3.0.3-py3-none-any.whl", hash = "sha256:fc9645dc43e03e4d630d23143a04a7f947a9a3b5727cd535fdfe155a17cc48c8", size = 227274 },
]

[[package]]
name = "win32-setctime"
version = "1.1.0"
source = { registry = "https://pypi.org/simple" }
sdist = { url = "https://files.pythonhosted.org/packages/6b/dd/f95a13d2b235a28d613ba23ebad55191514550debb968b46aab99f2e3a30/win32_setctime-1.1.0.tar.gz", hash = "sha256:15cf5750465118d6929ae4de4eb46e8edae9a5634350c01ba582df868e932cb2", size = 3676 }
wheels = [
    { url = "https://files.pythonhosted.org/packages/0a/e6/a7d828fef907843b2a5773ebff47fb79ac0c1c88d60c0ca9530ee941e248/win32_setctime-1.1.0-py3-none-any.whl", hash = "sha256:231db239e959c2fe7eb1d7dc129f11172354f98361c4fa2d6d2d7e278baa8aad", size = 3604 },
]

[[package]]
name = "yarl"
version = "1.9.4"
source = { registry = "https://pypi.org/simple" }
dependencies = [
    { name = "idna" },
    { name = "multidict" },
]
sdist = { url = "https://files.pythonhosted.org/packages/e0/ad/bedcdccbcbf91363fd425a948994f3340924145c2bc8ccb296f4a1e52c28/yarl-1.9.4.tar.gz", hash = "sha256:566db86717cf8080b99b58b083b773a908ae40f06681e87e589a976faf8246bf", size = 141869 }
wheels = [
    { url = "https://files.pythonhosted.org/packages/6c/27/cda5a927df3a894eddfee4efacdd230c2d8486e322fc672194fd651f82c5/yarl-1.9.4-cp310-cp310-macosx_10_9_universal2.whl", hash = "sha256:a8c1df72eb746f4136fe9a2e72b0c9dc1da1cbd23b5372f94b5820ff8ae30e0e", size = 129061 },
    { url = "https://files.pythonhosted.org/packages/d5/fc/40b85bea1f5686092ea37f472c94c023d6347266852ffd55baa01c40f596/yarl-1.9.4-cp310-cp310-macosx_10_9_x86_64.whl", hash = "sha256:a3a6ed1d525bfb91b3fc9b690c5a21bb52de28c018530ad85093cc488bee2dd2", size = 81246 },
    { url = "https://files.pythonhosted.org/packages/81/c6/06938036ea48fa74521713499fba1459b0eb60af9b9afbe8e0e9e1a96c36/yarl-1.9.4-cp310-cp310-macosx_11_0_arm64.whl", hash = "sha256:c38c9ddb6103ceae4e4498f9c08fac9b590c5c71b0370f98714768e22ac6fa66", size = 79176 },
    { url = "https://files.pythonhosted.org/packages/30/b5/215d586d5cb17ca9748d7a2d597c07147f210c0c0785257492094d083b65/yarl-1.9.4-cp310-cp310-manylinux_2_17_aarch64.manylinux2014_aarch64.whl", hash = "sha256:d9e09c9d74f4566e905a0b8fa668c58109f7624db96a2171f21747abc7524234", size = 297669 },
    { url = "https://files.pythonhosted.org/packages/dd/90/2958ae9f2e12084d616eef95b6a48c8e6d96448add04367c20dc53a33ff2/yarl-1.9.4-cp310-cp310-manylinux_2_17_ppc64le.manylinux2014_ppc64le.whl", hash = "sha256:b8477c1ee4bd47c57d49621a062121c3023609f7a13b8a46953eb6c9716ca392", size = 311909 },
    { url = "https://files.pythonhosted.org/packages/0b/58/dd3c69651381a57ac991dba54b20ae2da359eb4b03a661e71c451d6525c6/yarl-1.9.4-cp310-cp310-manylinux_2_17_s390x.manylinux2014_s390x.whl", hash = "sha256:d5ff2c858f5f6a42c2a8e751100f237c5e869cbde669a724f2062d4c4ef93551", size = 308690 },
    { url = "https://files.pythonhosted.org/packages/c3/a0/0ade1409d184cbc9e85acd403a386a7c0563b92ff0f26d138ff9e86e48b4/yarl-1.9.4-cp310-cp310-manylinux_2_17_x86_64.manylinux2014_x86_64.whl", hash = "sha256:357495293086c5b6d34ca9616a43d329317feab7917518bc97a08f9e55648455", size = 301580 },
    { url = "https://files.pythonhosted.org/packages/6d/a1/db0bdf8cc48515e9c02daf04ae2916fc27ce6498eca21432fc9ffa63f71b/yarl-1.9.4-cp310-cp310-manylinux_2_5_i686.manylinux1_i686.manylinux_2_17_i686.manylinux2014_i686.whl", hash = "sha256:54525ae423d7b7a8ee81ba189f131054defdb122cde31ff17477951464c1691c", size = 291231 },
    { url = "https://files.pythonhosted.org/packages/b2/4f/796b0c73e9ff30a1047a7ee3390e157ab8424d4401b9f32a2624013a5b39/yarl-1.9.4-cp310-cp310-musllinux_1_1_aarch64.whl", hash = "sha256:801e9264d19643548651b9db361ce3287176671fb0117f96b5ac0ee1c3530d53", size = 301079 },
    { url = "https://files.pythonhosted.org/packages/0b/a3/7774786ec6e2dca0bb38b286f12a11af97957546e5fbcce71752a8d2cf07/yarl-1.9.4-cp310-cp310-musllinux_1_1_i686.whl", hash = "sha256:e516dc8baf7b380e6c1c26792610230f37147bb754d6426462ab115a02944385", size = 295202 },
    { url = "https://files.pythonhosted.org/packages/70/a9/ef6d69ce9a4e82080290bcb6db735bb8a6d6db92f2bbb92b6951bde97e7c/yarl-1.9.4-cp310-cp310-musllinux_1_1_ppc64le.whl", hash = "sha256:7d5aaac37d19b2904bb9dfe12cdb08c8443e7ba7d2852894ad448d4b8f442863", size = 311784 },
    { url = "https://files.pythonhosted.org/packages/44/ae/fdbc9965ef69e650c3b5b04d60badef90ff0cde21a30770f0700e148b12f/yarl-1.9.4-cp310-cp310-musllinux_1_1_s390x.whl", hash = "sha256:54beabb809ffcacbd9d28ac57b0db46e42a6e341a030293fb3185c409e626b8b", size = 311134 },
    { url = "https://files.pythonhosted.org/packages/cc/2a/abbaf1460becba856e163f2a1274f5d34b1969d476da8e68a8fc2aeb5661/yarl-1.9.4-cp310-cp310-musllinux_1_1_x86_64.whl", hash = "sha256:bac8d525a8dbc2a1507ec731d2867025d11ceadcb4dd421423a5d42c56818541", size = 304584 },
    { url = "https://files.pythonhosted.org/packages/a3/73/dd7ced8d9731bd2ef4fdff5da23ce2f772ca04e8ddee886a6b15248d9e65/yarl-1.9.4-cp310-cp310-win32.whl", hash = "sha256:7855426dfbddac81896b6e533ebefc0af2f132d4a47340cee6d22cac7190022d", size = 70175 },
    { url = "https://files.pythonhosted.org/packages/31/d4/2085272a5ccf87af74d4e02787c242c5d60367840a4637b2835565264302/yarl-1.9.4-cp310-cp310-win_amd64.whl", hash = "sha256:848cd2a1df56ddbffeb375535fb62c9d1645dde33ca4d51341378b3f5954429b", size = 76402 },
    { url = "https://files.pythonhosted.org/packages/12/65/4c7f3676209a569405c9f0f492df2bc3a387c253f5d906e36944fdd12277/yarl-1.9.4-cp311-cp311-macosx_10_9_universal2.whl", hash = "sha256:35a2b9396879ce32754bd457d31a51ff0a9d426fd9e0e3c33394bf4b9036b099", size = 132836 },
    { url = "https://files.pythonhosted.org/packages/3b/c5/81e3dbf5271ab1510860d2ae7a704ef43f93f7cb9326bf7ebb1949a7260b/yarl-1.9.4-cp311-cp311-macosx_10_9_x86_64.whl", hash = "sha256:4c7d56b293cc071e82532f70adcbd8b61909eec973ae9d2d1f9b233f3d943f2c", size = 83215 },
    { url = "https://files.pythonhosted.org/packages/20/3d/7dabf580dfc0b588e48830486b488858122b10a61f33325e0d7cf1d6180b/yarl-1.9.4-cp311-cp311-macosx_11_0_arm64.whl", hash = "sha256:d8a1c6c0be645c745a081c192e747c5de06e944a0d21245f4cf7c05e457c36e0", size = 81237 },
    { url = "https://files.pythonhosted.org/packages/38/45/7c669999f5d350f4f8f74369b94e0f6705918eee18e38610bfe44af93d4f/yarl-1.9.4-cp311-cp311-manylinux_2_17_aarch64.manylinux2014_aarch64.whl", hash = "sha256:4b3c1ffe10069f655ea2d731808e76e0f452fc6c749bea04781daf18e6039525", size = 324181 },
    { url = "https://files.pythonhosted.org/packages/50/49/aa04effe2876cced8867bf9d89b620acf02b733c62adfe22a8218c35d70b/yarl-1.9.4-cp311-cp311-manylinux_2_17_ppc64le.manylinux2014_ppc64le.whl", hash = "sha256:549d19c84c55d11687ddbd47eeb348a89df9cb30e1993f1b128f4685cd0ebbf8", size = 339412 },
    { url = "https://files.pythonhosted.org/packages/7d/95/4310771fb9c71599d8466f43347ac18fafd501621e65b93f4f4f16899b1d/yarl-1.9.4-cp311-cp311-manylinux_2_17_s390x.manylinux2014_s390x.whl", hash = "sha256:a7409f968456111140c1c95301cadf071bd30a81cbd7ab829169fb9e3d72eae9", size = 337973 },
    { url = "https://files.pythonhosted.org/packages/9f/ea/94ad7d8299df89844e666e4aa8a0e9b88e02416cd6a7dd97969e9eae5212/yarl-1.9.4-cp311-cp311-manylinux_2_17_x86_64.manylinux2014_x86_64.whl", hash = "sha256:e23a6d84d9d1738dbc6e38167776107e63307dfc8ad108e580548d1f2c587f42", size = 328126 },
    { url = "https://files.pythonhosted.org/packages/6d/be/9d4885e2725f5860833547c9e4934b6e0f44a355b24ffc37957264761e3e/yarl-1.9.4-cp311-cp311-manylinux_2_5_i686.manylinux1_i686.manylinux_2_17_i686.manylinux2014_i686.whl", hash = "sha256:d8b889777de69897406c9fb0b76cdf2fd0f31267861ae7501d93003d55f54fbe", size = 316677 },
    { url = "https://files.pythonhosted.org/packages/4a/70/5c744d67cad3d093e233cb02f37f2830cb89abfcbb7ad5b5af00ff21d14d/yarl-1.9.4-cp311-cp311-musllinux_1_1_aarch64.whl", hash = "sha256:03caa9507d3d3c83bca08650678e25364e1843b484f19986a527630ca376ecce", size = 324243 },
    { url = "https://files.pythonhosted.org/packages/c2/80/8b38d8fed958ac37afb8b81a54bf4f767b107e2c2004dab165edb58fc51b/yarl-1.9.4-cp311-cp311-musllinux_1_1_i686.whl", hash = "sha256:4e9035df8d0880b2f1c7f5031f33f69e071dfe72ee9310cfc76f7b605958ceb9", size = 318099 },
    { url = "https://files.pythonhosted.org/packages/59/50/715bbc7bda65291f9295e757f67854206f4d8be9746d39187724919ac14d/yarl-1.9.4-cp311-cp311-musllinux_1_1_ppc64le.whl", hash = "sha256:c0ec0ed476f77db9fb29bca17f0a8fcc7bc97ad4c6c1d8959c507decb22e8572", size = 334924 },
    { url = "https://files.pythonhosted.org/packages/a8/af/ca9962488027576d7162878a1864cbb1275d298af986ce96bdfd4807d7b2/yarl-1.9.4-cp311-cp311-musllinux_1_1_s390x.whl", hash = "sha256:ee04010f26d5102399bd17f8df8bc38dc7ccd7701dc77f4a68c5b8d733406958", size = 335060 },
    { url = "https://files.pythonhosted.org/packages/28/c7/249a3a903d500ca7369eb542e2847a14f12f249638dcc10371db50cd17ff/yarl-1.9.4-cp311-cp311-musllinux_1_1_x86_64.whl", hash = "sha256:49a180c2e0743d5d6e0b4d1a9e5f633c62eca3f8a86ba5dd3c471060e352ca98", size = 326689 },
    { url = "https://files.pythonhosted.org/packages/ec/0c/f02dd0b875a7a460f95dc7cf18983ed43c693283d6ab92e0ad71b9e0de8f/yarl-1.9.4-cp311-cp311-win32.whl", hash = "sha256:81eb57278deb6098a5b62e88ad8281b2ba09f2f1147c4767522353eaa6260b31", size = 70407 },
    { url = "https://files.pythonhosted.org/packages/27/41/945ae9a80590e4fb0be166863c6e63d75e4b35789fa3a61ff1dbdcdc220f/yarl-1.9.4-cp311-cp311-win_amd64.whl", hash = "sha256:d1d2532b340b692880261c15aee4dc94dd22ca5d61b9db9a8a361953d36410b1", size = 76719 },
    { url = "https://files.pythonhosted.org/packages/7b/cd/a921122610dedfed94e494af18e85aae23e93274c00ca464cfc591c8f4fb/yarl-1.9.4-cp312-cp312-macosx_10_9_universal2.whl", hash = "sha256:0d2454f0aef65ea81037759be5ca9947539667eecebca092733b2eb43c965a81", size = 129561 },
    { url = "https://files.pythonhosted.org/packages/7c/a0/887c93020c788f249c24eaab288c46e5fed4d2846080eaf28ed3afc36e8d/yarl-1.9.4-cp312-cp312-macosx_10_9_x86_64.whl", hash = "sha256:44d8ffbb9c06e5a7f529f38f53eda23e50d1ed33c6c869e01481d3fafa6b8142", size = 81595 },
    { url = "https://files.pythonhosted.org/packages/54/99/ed3c92c38f421ba6e36caf6aa91c34118771d252dce800118fa2f44d7962/yarl-1.9.4-cp312-cp312-macosx_11_0_arm64.whl", hash = "sha256:aaaea1e536f98754a6e5c56091baa1b6ce2f2700cc4a00b0d49eca8dea471074", size = 79400 },
    { url = "https://files.pythonhosted.org/packages/ea/45/65801be625ef939acc8b714cf86d4a198c0646e80dc8970359d080c47204/yarl-1.9.4-cp312-cp312-manylinux_2_17_aarch64.manylinux2014_aarch64.whl", hash = "sha256:3777ce5536d17989c91696db1d459574e9a9bd37660ea7ee4d3344579bb6f129", size = 317397 },
    { url = "https://files.pythonhosted.org/packages/06/91/9696601a8ba674c8f0c15035cc9e94ca31f541330364adcfd5a399f598bf/yarl-1.9.4-cp312-cp312-manylinux_2_17_ppc64le.manylinux2014_ppc64le.whl", hash = "sha256:9fc5fc1eeb029757349ad26bbc5880557389a03fa6ada41703db5e068881e5f2", size = 327246 },
    { url = "https://files.pythonhosted.org/packages/da/3e/bf25177b3618889bf067aacf01ef54e910cd569d14e2f84f5e7bec23bb82/yarl-1.9.4-cp312-cp312-manylinux_2_17_s390x.manylinux2014_s390x.whl", hash = "sha256:ea65804b5dc88dacd4a40279af0cdadcfe74b3e5b4c897aa0d81cf86927fee78", size = 327321 },
    { url = "https://files.pythonhosted.org/packages/28/1c/bdb3411467b805737dd2720b85fd082e49f59bf0cc12dc1dfcc80ab3d274/yarl-1.9.4-cp312-cp312-manylinux_2_17_x86_64.manylinux2014_x86_64.whl", hash = "sha256:aa102d6d280a5455ad6a0f9e6d769989638718e938a6a0a2ff3f4a7ff8c62cc4", size = 322424 },
    { url = "https://files.pythonhosted.org/packages/41/e9/53bc89f039df2824a524a2aa03ee0bfb8f0585b08949e7521f5eab607085/yarl-1.9.4-cp312-cp312-manylinux_2_5_i686.manylinux1_i686.manylinux_2_17_i686.manylinux2014_i686.whl", hash = "sha256:09efe4615ada057ba2d30df871d2f668af661e971dfeedf0c159927d48bbeff0", size = 310868 },
    { url = "https://files.pythonhosted.org/packages/79/cd/a78c3b0304a4a970b5ae3993f4f5f649443bc8bfa5622f244aed44c810ed/yarl-1.9.4-cp312-cp312-musllinux_1_1_aarch64.whl", hash = "sha256:008d3e808d03ef28542372d01057fd09168419cdc8f848efe2804f894ae03e51", size = 323452 },
    { url = "https://files.pythonhosted.org/packages/2e/5e/1c78eb05ae0efae08498fd7ab939435a29f12c7f161732e7fe327e5b8ca1/yarl-1.9.4-cp312-cp312-musllinux_1_1_i686.whl", hash = "sha256:6f5cb257bc2ec58f437da2b37a8cd48f666db96d47b8a3115c29f316313654ff", size = 313554 },
    { url = "https://files.pythonhosted.org/packages/04/e0/0029563a8434472697aebb269fdd2ffc8a19e3840add1d5fa169ec7c56e3/yarl-1.9.4-cp312-cp312-musllinux_1_1_ppc64le.whl", hash = "sha256:992f18e0ea248ee03b5a6e8b3b4738850ae7dbb172cc41c966462801cbf62cf7", size = 331029 },
    { url = "https://files.pythonhosted.org/packages/de/1b/7e6b1ad42ccc0ed059066a7ae2b6fd4bce67795d109a99ccce52e9824e96/yarl-1.9.4-cp312-cp312-musllinux_1_1_s390x.whl", hash = "sha256:0e9d124c191d5b881060a9e5060627694c3bdd1fe24c5eecc8d5d7d0eb6faabc", size = 333839 },
    { url = "https://files.pythonhosted.org/packages/85/8a/c364d6e2eeb4e128a5ee9a346fc3a09aa76739c0c4e2a7305989b54f174b/yarl-1.9.4-cp312-cp312-musllinux_1_1_x86_64.whl", hash = "sha256:3986b6f41ad22988e53d5778f91855dc0399b043fc8946d4f2e68af22ee9ff10", size = 328251 },
    { url = "https://files.pythonhosted.org/packages/ec/9d/0da94b33b9fb89041e10f95a14a55b0fef36c60b6a1d5ff85a0c2ecb1a97/yarl-1.9.4-cp312-cp312-win32.whl", hash = "sha256:4b21516d181cd77ebd06ce160ef8cc2a5e9ad35fb1c5930882baff5ac865eee7", size = 70195 },
    { url = "https://files.pythonhosted.org/packages/c5/f4/2fdc5a11503bc61818243653d836061c9ce0370e2dd9ac5917258a007675/yarl-1.9.4-cp312-cp312-win_amd64.whl", hash = "sha256:a9bd00dc3bc395a662900f33f74feb3e757429e545d831eef5bb280252631984", size = 76397 },
    { url = "https://files.pythonhosted.org/packages/4d/05/4d79198ae568a92159de0f89e710a8d19e3fa267b719a236582eee921f4a/yarl-1.9.4-py3-none-any.whl", hash = "sha256:928cecb0ef9d5a7946eb6ff58417ad2fe9375762382f1bf5c55e61645f2c43ad", size = 31638 },
]<|MERGE_RESOLUTION|>--- conflicted
+++ resolved
@@ -1217,11 +1217,7 @@
 
 [[package]]
 name = "project-lighter"
-<<<<<<< HEAD
-version = "0.0.3a12"
-=======
 version = "0.0.3a14"
->>>>>>> 6c510d6d
 source = { editable = "." }
 dependencies = [
     { name = "cerberus" },
