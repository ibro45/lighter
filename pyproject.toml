[build-system]
requires = ["hatchling"]
build-backend = "hatchling.build"

[project]
name = "project-lighter"
version = "0.0.3a16"
description = "YAML-based automated rapid prototyping framework for deep learning experiments"
authors = [
    { name = "Ibrahim Hadzic", email = "ibrahimhadzic45@gmail.com" },
    { name = "Suraj Pai", email = "b.pai@maastrichtuniversity.nl" },
    { name = "Keno Bressem", email = "kbressem@bwh.harvard.edu" },
]
requires-python = "~=3.10"
readme = "README.md"
license = "MIT"
keywords = []
classifiers = [
    "Development Status :: 3 - Alpha",
    "Intended Audience :: Developers",
    "Operating System :: OS Independent",
    "Topic :: Software Development :: Libraries :: Python Modules",
    "License :: OSI Approved :: MIT License",
    "Programming Language :: Python :: 3",
    "Programming Language :: Python :: 3.10",
    "Programming Language :: Python :: 3.11",
    "Programming Language :: Python :: 3.12",
]
dependencies = [
    "torch>=2.1.2,<3",
    "pandas>=1.5.3,<2",
    "numpy<2.0.0",
    "pytorch-lightning>=2.1.3,<3",
    "fire>=0.5.0,<0.6",
    "loguru>=0.6.0,<0.7",
    "torchmetrics>=1.2.0,<2",
    "tensorboard>=2.11.2,<3",
    "requests>=2.31.0,<3",
    "monai>=1.4.0",
    "rich>=13.7.0,<14",
    "torchvision>=0.20.0,<0.21",
    "lightly>=1.5.13,<2",
    "cerberus>=1.3.7",
]

[project.urls]
Homepage = "https://github.com/lighter/lighter"
Repository = "https://github.com/lighter/lighter"

[project.scripts]
lighter = "lighter.engine.runner:cli"

[dependency-groups]
# Dependencies for dev/CI tasks
dev = [
    "typing-extensions>=4.4.0,<5",
    "aiohttp>=3.8.3,<4",
    "pytest>=7.4.0,<8",
    "pytest-html>=3.2.0,<4",
    "pytest-cov>=4.0.0,<5",
    "coverage>=7.0.5,<8",
    "coverage-badge>=1.1.0,<2",
    "pylint>=3.3.3",
    "itk>=5.4.0",
    "av==12.0.0",
    "pytest-metadata>=3.1.1",
]

[tool.uv]
# This ensures dev dependencies are always installed by default
default-groups = ["dev"]

[tool.hatch.build.targets.sdist]
include = ["lighter"]

[tool.hatch.build.targets.wheel]
include = ["lighter"]

[tool.black]
# https://github.com/psf/black
target-version = ["py310"]
line-length = 127

exclude = '''
/(
    \.git
    | \.hg
    | \.mypy_cache
    | \.tox
    | \.venv
    | _build
    | buck-out
    | build
    | dist
    | env
    | venv
)/
'''

[tool.isort]
# https://github.com/timothycrosley/isort/
py_version = 310
line_length = 127

known_typing = ["typing", "types", "typing_extensions", "mypy", "mypy_extensions"]
sections = ["FUTURE", "TYPING", "STDLIB", "THIRDPARTY", "FIRSTPARTY", "LOCALFOLDER"]
include_trailing_comma = true
profile = "black"
multi_line_output = 3
indent = 4

[tool.mypy]
# https://mypy.readthedocs.io/en/latest/config_file.html#using-a-pyproject-toml-file
python_version = 3.10
pretty = true
show_traceback = true

allow_redefinition = false
check_untyped_defs = true
disallow_any_generics = true
disallow_incomplete_defs = true
ignore_missing_imports = true
implicit_reexport = false
no_implicit_optional = true
show_column_numbers = true
show_error_codes = true
show_error_context = true
strict_equality = true
strict_optional = true
warn_no_return = true
warn_redundant_casts = true
warn_return_any = true
warn_unreachable = true
warn_unused_configs = true
warn_unused_ignores = true

[tool.pytest.ini_options]
# https://docs.pytest.org/en/6.2.x/customize.html#pyproject-toml
# Directories that are not visited by pytest collector:
testpaths = ["tests"]
doctest_optionflags = ["NUMBER", "NORMALIZE_WHITESPACE", "IGNORE_EXCEPTION_DETAIL"]

# Extra options:
addopts = [
  "--strict-markers",
  "--tb=short",
  "--doctest-modules",
  "--doctest-continue-on-failure",
]
# Markers to categorize tests
markers = [
    "slow: marks tests as slow (deselect with '-m \"not slow\"')",
    "serial",
]

[tool.coverage.run]
source = ["tests"]
branch = true

[tool.coverage.report]
fail_under = 90
show_missing = true

[tool.pylint."MESSAGES CONTROL"]
max-line-length = 127
<<<<<<< HEAD
disable = [
    "too-many-arguments",
    "no-else-return",
]

allowed-redefined-builtins = ["input"]
=======
allowed-redefined-builtins = ["input"]
disable = ["too-many-arguments", "no-else-return"]
>>>>>>> 6c510d6d

[tool.pylint.master]
fail-under=8

# Used in Makefile by poetry-bumpversion
[tool.poetry_bumpversion.file."lighter/__init__.py"]<|MERGE_RESOLUTION|>--- conflicted
+++ resolved
@@ -163,17 +163,10 @@
 
 [tool.pylint."MESSAGES CONTROL"]
 max-line-length = 127
-<<<<<<< HEAD
-disable = [
-    "too-many-arguments",
-    "no-else-return",
-]
+allowed-redefined-builtins = ["input"]
+disable = ["too-many-arguments", "no-else-return"]
 
 allowed-redefined-builtins = ["input"]
-=======
-allowed-redefined-builtins = ["input"]
-disable = ["too-many-arguments", "no-else-return"]
->>>>>>> 6c510d6d
 
 [tool.pylint.master]
 fail-under=8
