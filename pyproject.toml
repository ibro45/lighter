--- conflicted
+++ resolved
@@ -44,10 +44,6 @@
 pandas = "^1.5.3"
 numpy = "< 2.0.0"
 pytorch-lightning = "^2.1.3"
-<<<<<<< HEAD
-=======
-pydantic = "^2.9.2"
->>>>>>> 5247a8f5
 fire = "^0.5.0"
 loguru = "^0.6.0"
 torchmetrics = "^1.2.0"
