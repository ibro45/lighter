--- conflicted
+++ resolved
@@ -231,18 +231,6 @@
         else:
             if not self._target_not_used_reported and not self.trainer.sanity_checking:
                 self._target_not_used_reported = True
-<<<<<<< HEAD
-                logger.info(
-                    f"The criterion `{get_name(self.criterion, True)}` "
-                    "has no `target` argument. In such cases, the LighterSystem "
-                    "passes only the predicted values to the criterion. "
-                    "This is intended as a support for self-supervised "
-                    "losses where target is not used. If this is not the "
-                    "behavior you expected, redefine your criterion "
-                    "so that it has a `target` argument."
-                )
-        return loss
-=======
                 logger.info(f"The criterion `{get_name(self.criterion, True)}` "
                             "has no `target` argument. In such cases, the LighterSystem "
                             "passes only the predicted values to the criterion. "
@@ -265,7 +253,6 @@
         # Tensor, Tuple, List, or Dict, as-is, not unpacked.
         else:
             return self.criterion(pred, **kwargs)
->>>>>>> fdc54b2d
 
     def _base_dataloader(self, mode: str) -> DataLoader:
         """Instantiate the dataloader for a mode (train/val/test).
