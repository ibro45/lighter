--- conflicted
+++ resolved
@@ -239,9 +239,6 @@
                     "behavior you expected, redefine your criterion "
                     "so that it has a `target` argument."
                 )
-<<<<<<< HEAD
-        return loss
-=======
 
         # Type not supported.
         if not isinstance(pred, (torch.Tensor, tuple, list, dict)):
@@ -257,7 +254,6 @@
         # Tensor, Tuple, List, or Dict, as-is, not unpacked.
         else:
             return self.criterion(pred, **kwargs)
->>>>>>> b0a211d3
 
     def _base_dataloader(self, mode: str) -> DataLoader:
         """Instantiate the dataloader for a mode (train/val/test).
