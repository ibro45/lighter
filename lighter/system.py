from typing import Any, Callable, Dict, List, Optional, Tuple, Union

import sys
from functools import partial

import pytorch_lightning as pl
import torch
from loguru import logger
from torch.nn import Module
from torch.optim import Optimizer
from torch.utils.data import DataLoader, Dataset, Sampler
from torchmetrics import Metric, MetricCollection

from lighter.utils.collate import collate_fn_replace_corrupted
from lighter.utils.misc import countargs, ensure_list, get_name, hasarg
from lighter.utils.model import reshape_pred_if_single_value_prediction


class LighterSystem(pl.LightningModule):
    """_summary_

    Args:
        model (Module): the model.
        batch_size (int): batch size.
        drop_last_batch (bool, optional): whether the last batch in the dataloader
            should be dropped. Defaults to False.
        num_workers (int, optional): number of dataloader workers. Defaults to 0.
        pin_memory (bool, optional): whether to pin the dataloaders memory. Defaults to True.
        optimizers (Optional[Union[Optimizer, List[Optimizer]]], optional):
            a single or a list of optimizers. Defaults to None.
        schedulers (Optional[Union[Callable, List[Callable]]], optional):
            a single or a list of schedulers. Defaults to None.
        criterion (Optional[Callable], optional):
            criterion/loss function. Defaults to None.
        cast_target_dtype_to (Optional[str], optional): whether to cast the target to the
            specified type before calculating the loss. May be necessary for some criterions.
            Defaults to None.
        post_criterion_activation (Optional[str], optional): some criterions
            (e.g. BCEWithLogitsLoss) require non-activated prediction for their calculaiton.
            However, to calculate the metrics and log the data, it may be necessary to activate
            the predictions. Defaults to None.
<<<<<<< HEAD
        inferer (Optional[Callable], optional): the inferer must be a class with a `__call__`
            method that accepts two arguments - the input to infer over, and the model itself.
            Used in 'val', 'test', and 'predict' mode, but not in 'train'. Typically, an inferer
            is a sliding window or a patch-based inferer that will infer over the smaller parts of
            the input, combine them, and return a single output. The inferers provided by MONAI
            cover most of such cases (https://docs.monai.io/en/stable/inferers.html). Defaults to None.
=======
        patch_based_inferer (Optional[Callable], optional): the patch based inferer needs to be
            either a class with a `__call__` method or function that accepts two arguments -
            first one is the input tensor, and the other one the model itself. It should
            perform the inference over the patches and return the aggregated/averaged output.
            Defaults to None.
>>>>>>> cc224fe3
        train_metrics (Optional[Union[Metric, List[Metric]]], optional): training metric(s).
            They have to be implemented using `torchmetrics`. Defaults to None.
        val_metrics (Optional[Union[Metric, List[Metric]]], optional): validation metric(s).
            They have to be implemented using `torchmetrics`. Defaults to None.
        test_metrics (Optional[Union[Metric, List[Metric]]], optional): test metric(s).
            They have to be implemented using `torchmetrics`. Defaults to None.
        train_dataset (Optional[Union[Dataset, List[Dataset]]], optional): training dataset(s).
            Defaults to None.
        val_dataset (Optional[Union[Dataset, List[Dataset]]], optional): validation dataset(s).
            Defaults to None.
        test_dataset (Optional[Union[Dataset, List[Dataset]]], optional): test dataset(s).
            Defaults to None.
        predict_dataset (Optional[Union[Dataset, List[Dataset]]], optional): predict dataset(s).
            Defaults to None.
        train_sampler (Optional[Sampler], optional): training sampler(s). Defaults to None.
        val_sampler (Optional[Sampler], optional): validation sampler(s). Defaults to None.
        test_sampler (Optional[Sampler], optional):  test sampler(s). Defaults to None.
        predict_sampler (Optional[Sampler], optional):  predict sampler(s). Defaults to None.
<<<<<<< HEAD
        train_collate (Optional[Callable], optional): custom training collate function. Defaults to None.
        val_collate (Optional[Callable], optional): custom validation collate function. Defaults to None.
        test_collate (Optional[Callable], optional):  custom test collate function. Defaults to None.
        predict_collate (Optional[Callable], optional):  custom predict collate function. Defaults to None.
=======
>>>>>>> cc224fe3
    """

    def __init__(
        self,
        model: Module,
        batch_size: int,
        drop_last_batch: bool = False,
        num_workers: int = 0,
        pin_memory: bool = True,
        optimizers: Optional[Union[Optimizer, List[Optimizer]]] = None,
        schedulers: Optional[Union[Callable, List[Callable]]] = None,
        criterion: Optional[Callable] = None,
        cast_target_dtype_to: Optional[str] = None,
        post_criterion_activation: Optional[str] = None,
        inferer: Optional[Callable] = None,
        train_metrics: Optional[Union[Metric, List[Metric]]] = None,
        val_metrics: Optional[Union[Metric, List[Metric]]] = None,
        test_metrics: Optional[Union[Metric, List[Metric]]] = None,
        train_dataset: Optional[Union[Dataset, List[Dataset]]] = None,
        val_dataset: Optional[Union[Dataset, List[Dataset]]] = None,
        test_dataset: Optional[Union[Dataset, List[Dataset]]] = None,
        predict_dataset: Optional[Union[Dataset, List[Dataset]]] = None,
        train_sampler: Optional[Sampler] = None,
        val_sampler: Optional[Sampler] = None,
        test_sampler: Optional[Sampler] = None,
        predict_sampler: Optional[Sampler] = None,
        train_collate: Optional[Callable] = None,
        val_collate: Optional[Callable] = None,
        test_collate: Optional[Callable] = None,
        predict_collate: Optional[Callable] = None,
    ) -> None:
        super().__init__()
        # Bypass LightningModule's check for default methods. We define them in self.setup().
        self._init_placeholders_for_dataloader_and_step_methods()

        # Model setup
        self.model = model
        self.batch_size = batch_size
        self.drop_last_batch = drop_last_batch

        # Criterion, optimizer, and scheduler
        self.criterion = criterion
        self.optimizers = ensure_list(optimizers)
        self.schedulers = ensure_list(schedulers)

        # Datasets
        self.train_dataset = train_dataset
        self.val_dataset = val_dataset
        self.test_dataset = test_dataset
        self.predict_dataset = predict_dataset
        self.num_workers = num_workers
        self.pin_memory = pin_memory

        # Samplers
        self.train_sampler = train_sampler
        self.val_sampler = val_sampler
        self.test_sampler = test_sampler
        self.predict_sampler = predict_sampler

        # Collate functions
        self.train_collate = train_collate
        self.val_collate = val_collate
        self.test_collate = test_collate
        self.predict_collate = predict_collate

        # Metrics
        self.train_metrics = MetricCollection(ensure_list(train_metrics))
        self.val_metrics = MetricCollection(ensure_list(val_metrics))
        self.test_metrics = MetricCollection(ensure_list(test_metrics))

        # Criterion-specific activation function and data type casting
        self._post_criterion_activation = post_criterion_activation
        self._cast_target_dtype_to = cast_target_dtype_to

        # Inferer for val, test, and predict
        self.inferer = inferer

        # Checks
        self._lightning_module_methods_defined = False
        self._target_not_used_reported = False

    def forward(self, input: Union[torch.Tensor, List, Tuple]) -> Union[torch.Tensor, List, Tuple]:
        """Forward pass. Multi-input models are supported.

        Args:
            input (Union[torch.Tensor, List, Tuple]): input to the model.

        Returns:
            Union[torch.Tensor, List, Tuple]: output of the model.
        """
        # Keyword arguments to pass to the forward method
        kwargs = {}
        if hasarg(self.model.forward, "epoch"):
            # Add `epoch` argument if forward accepts it
            kwargs["epoch"] = self.current_epoch
        if hasarg(self.model.forward, "step"):
            # Add `step` argument if forward accepts it
            kwargs["step"] = self.global_step

        # Type not supported.
        if not isinstance(input, (torch.Tensor, tuple, list, dict)):
            logger.error(f"Input type '{type(input)}' not supported.")
            sys.exit()

        # Unpack Tuple or List. Only if num of args passed is less than or equal to num of args accepted.
        if isinstance(input, (tuple, list)) and (len(input) + len(kwargs)) <= countargs(self.model):
            return self.model(*input, **kwargs)
        # Unpack Dict. Only if dict's keys match criterion's keyword arguments.
        elif isinstance(input, dict) and all([hasarg(self.model, name) for name in input]):
            return self.model(**input, **kwargs)
        # Tensor, Tuple, List, or Dict, as-is, not unpacked.
        else:
            return self.model(input, **kwargs)

    def _base_step(self, batch: Tuple, batch_idx: int, mode: str) -> Union[Dict[str, Any], Any]:
        """Base step for all modes ("train", "val", "test", "predict")

        Args:
            batch (Tuple):
                output of the DataLoader and input to the model.
            batch_idx (int): index of the batch. Not used, but PyTorch Lightning requires it.
            mode (str): mode in which the system is.

        Returns:
            Union[Dict[str, Any], Any]: For the training, validation and test step, it returns
                a dict containing loss, metrics, input, target, and pred. Loss will be `None`
                for the test step. Metrics will be `None` if no metrics are specified.

                For predict step, it returns pred only.
        """
        input, target = batch if len(batch) == 2 else (batch[:-1], batch[-1])

        # Forward
        if self.inferer and mode in ["val", "test", "predict"]:
            pred = self.inferer(input, self)
        else:
            pred = self(input)

        pred = reshape_pred_if_single_value_prediction(pred, target)

        # Calculate the loss.
        loss = None
        if mode in ["train", "val"]:
            loss = self._calculate_loss(pred, target)

        # Apply the post-criterion activation. Necessary for measuring the metrics
        # correctly in cases when using a criterion such as `BCELossWithLogits`` which
        # requires the model to output logits, i.e. non-activated outputs.
        if self._post_criterion_activation is not None:
            pred = self._post_criterion_activation(pred)

        # In predict mode, skip metrics and logging parts and return the predicted value.
        if mode == "predict":
            return pred

        # Calculate the metrics for the step.
        step_metrics = getattr(self, f"{mode}_metrics")(pred, target)

        return {"loss": loss, "metrics": step_metrics, "input": input, "target": target, "pred": pred}

    def _calculate_loss(self, pred: Union[torch.Tensor, List, Tuple], target: Union[torch.Tensor, None]) -> torch.Tensor:
        """_summary_

        Args:
            pred (Union[torch.Tensor, List, Tuple]): the predicted values from the model.
            target (Union[torch.Tensor, None]): the target/label.

        Returns:
            torch.Tensor: the calculated loss.
        """
        # Keyword arguments to pass to the loss/criterion function
        kwargs = {}
        if hasarg(self.criterion.forward, "target"):
            # Add `target` argument if forward accepts it. Casting performed if specified.
            kwargs["target"] = target.to(self._cast_target_dtype_to)
        else:
            if not self._target_not_used_reported and not self.trainer.sanity_checking:
                self._target_not_used_reported = True
                logger.info(
                    f"The criterion `{get_name(self.criterion, True)}` "
                    "has no `target` argument. In such cases, the LighterSystem "
                    "passes only the predicted values to the criterion. "
                    "This is intended as a support for self-supervised "
                    "losses where target is not used. If this is not the "
                    "behavior you expected, redefine your criterion "
                    "so that it has a `target` argument."
                )

        # Type not supported.
        if not isinstance(pred, (torch.Tensor, tuple, list, dict)):
            logger.error(f"Pred type '{type(pred)}' not supported.")
            sys.exit()

        # Unpack Tuple or List. Only if num of args passed is less than or equal to num of args accepted.
        if isinstance(pred, (tuple, list)) and (len(pred) + len(kwargs)) <= countargs(self.criterion):
            return self.criterion(*pred, **kwargs)
        # Unpack Dict. Only if dict's keys match criterion's keyword arguments' names.
        elif isinstance(pred, dict) and all([hasarg(self.criterion, name) for name in pred]):
            return self.criterion(**pred, **kwargs)
        # Tensor, Tuple, List, or Dict, as-is, not unpacked.
        else:
            return self.criterion(pred, **kwargs)

    def _base_dataloader(self, mode: str) -> DataLoader:
        """Instantiate the dataloader for a mode (train/val/test/predict).
        Includes a collate function that enables the DataLoader to replace
        None's (alias for corrupted examples) in the batch with valid examples.
        To make use of it, write a try-except in your Dataset that handles
        corrupted data by returning None instead.

        Args:
            mode (str): mode for which to create the dataloader ["train", "val", "test", "predict"].

        Returns:
            DataLoader: instantiated DataLoader.
        """
        dataset = getattr(self, f"{mode}_dataset")
        sampler = getattr(self, f"{mode}_sampler")
        collate_fn = getattr(self, f"{mode}_collate")

        if dataset is None:
            logger.error(f"Please specify '{mode}_dataset' in the config. Exiting")
            sys.exit()

        # Batch size is 1 when using an inference for two reasons:
        # 1) Inferer separates an input into multiple parts, forming a batch of its own.
        # 2) The val/test/pred data usually differ in their shape, so they cannot be stacked into a batch.
        batch_size = self.batch_size
        if self.inferer is not None and mode in ["val", "test", "predict"]:
            logger.info(f"Setting the '{mode}' mode dataloader to batch size of 1 because an inferer is provided.")
            batch_size = 1

        # A dataset can return None when a corrupted example occurs. This collate
        # function replaces None's with valid examples from the dataset.
        collate_fn = partial(collate_fn_replace_corrupted, dataset=dataset, default_collate_fn=collate_fn)
        return DataLoader(
            dataset,
            sampler=sampler,
            shuffle=(mode == "train" and sampler is None),
            batch_size=batch_size,
            drop_last=self.drop_last_batch,
            num_workers=self.num_workers,
            pin_memory=self.pin_memory,
            collate_fn=collate_fn,
        )

    def configure_optimizers(self) -> Union[Optimizer, List[Dict[str, Union[Optimizer, "Scheduler"]]]]:
        """LightningModule method. Returns optimizers and, if defined, schedulers.

        Returns:
            Optimizer or a List of Dict of paired Optimizers and Schedulers: instantiated
                optimizers and/or schedulers.
        """
        if not self.optimizers:
            logger.error("Please specify 'system.optimizers' in the config. Exiting.")
            sys.exit()
        if not self.schedulers:
            return self.optimizers

        if len(self.optimizers) != len(self.schedulers):
            logger.error("Each optimizer must have its own scheduler.")
            sys.exit()

        return [{"optimizer": opt, "lr_scheduler": sched} for opt, sched in zip(self.optimizers, self.schedulers)]

    def setup(self, stage: str) -> None:
        """Automatically called by the LightningModule after the initialization.
        `LighterSystem`'s setup checks if the required dataset is provided in the config and
        sets up LightningModule methods for the stage in which the system is.

        Args:
            stage (str): passed by PyTorch Lightning. ["fit", "validate", "test"].
        """
        # Stage-specific PyTorch Lightning methods. Defined dynamically so that the system
        # only has methods used in the stage and for which the configuration was provided.
        if not self._lightning_module_methods_defined:
            del (
                self.train_dataloader,
                self.training_step,
                self.val_dataloader,
                self.validation_step,
                self.test_dataloader,
                self.test_step,
                self.predict_dataloader,
                self.predict_step,
            )
            # `Trainer.tune()` calls the `self.setup()` method whenever it runs for a new
            #  parameter, and deleting the above methods again breaks it. This flag prevents it.
            self._lightning_module_methods_defined = True

        # Training methods.
        if stage in ["fit", "tune"]:
            self.train_dataloader = partial(self._base_dataloader, mode="train")
            self.training_step = partial(self._base_step, mode="train")

        # Validation methods. Required in 'validate' stage and optionally in 'fit' or 'tune' stage.
        if stage == "validate" or (stage in ["fit", "tune"] and self.val_dataset is not None):
            self.val_dataloader = partial(self._base_dataloader, mode="val")
            self.validation_step = partial(self._base_step, mode="val")

        # Test methods.
        if stage == "test":
            self.test_dataloader = partial(self._base_dataloader, mode="test")
            self.test_step = partial(self._base_step, mode="test")

        # Predict methods.
        if stage == "predict":
            self.predict_dataloader = partial(self._base_dataloader, mode="predict")
            self.predict_step = partial(self._base_step, mode="predict")

    def _init_placeholders_for_dataloader_and_step_methods(self) -> None:
        """`LighterSystem` dynamically defines the `..._dataloader()`and `..._step()` methods
        in the `self.setup()` method. However, `LightningModule` excepts them to be defined at
        the initialization. To prevent it from throwing an error, the `..._dataloader()` and
        `..._step()` are initially defined as `lambda: None`, before `self.setup()` is called.
        """
        self.train_dataloader = self.training_step = lambda: None
        self.val_dataloader = self.validation_step = lambda: None
        self.test_dataloader = self.test_step = lambda: None
        self.predict_dataloader = self.predict_step = lambda: None<|MERGE_RESOLUTION|>--- conflicted
+++ resolved
@@ -39,20 +39,11 @@
             (e.g. BCEWithLogitsLoss) require non-activated prediction for their calculaiton.
             However, to calculate the metrics and log the data, it may be necessary to activate
             the predictions. Defaults to None.
-<<<<<<< HEAD
-        inferer (Optional[Callable], optional): the inferer must be a class with a `__call__`
-            method that accepts two arguments - the input to infer over, and the model itself.
-            Used in 'val', 'test', and 'predict' mode, but not in 'train'. Typically, an inferer
-            is a sliding window or a patch-based inferer that will infer over the smaller parts of
-            the input, combine them, and return a single output. The inferers provided by MONAI
-            cover most of such cases (https://docs.monai.io/en/stable/inferers.html). Defaults to None.
-=======
         patch_based_inferer (Optional[Callable], optional): the patch based inferer needs to be
             either a class with a `__call__` method or function that accepts two arguments -
             first one is the input tensor, and the other one the model itself. It should
             perform the inference over the patches and return the aggregated/averaged output.
             Defaults to None.
->>>>>>> cc224fe3
         train_metrics (Optional[Union[Metric, List[Metric]]], optional): training metric(s).
             They have to be implemented using `torchmetrics`. Defaults to None.
         val_metrics (Optional[Union[Metric, List[Metric]]], optional): validation metric(s).
@@ -71,13 +62,6 @@
         val_sampler (Optional[Sampler], optional): validation sampler(s). Defaults to None.
         test_sampler (Optional[Sampler], optional):  test sampler(s). Defaults to None.
         predict_sampler (Optional[Sampler], optional):  predict sampler(s). Defaults to None.
-<<<<<<< HEAD
-        train_collate (Optional[Callable], optional): custom training collate function. Defaults to None.
-        val_collate (Optional[Callable], optional): custom validation collate function. Defaults to None.
-        test_collate (Optional[Callable], optional):  custom test collate function. Defaults to None.
-        predict_collate (Optional[Callable], optional):  custom predict collate function. Defaults to None.
-=======
->>>>>>> cc224fe3
     """
 
     def __init__(
