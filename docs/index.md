--- conflicted
+++ resolved
@@ -20,22 +20,7 @@
 
 <!-- Body -->
 
-<<<<<<< HEAD
 **Lighter** organizes your experiments through a **configuration file**, with all the **boilerplate code implemented under the hood**. Focus on the core aspects of your research, such as model architecture, datasets, and hyperparameters, **without writing repetitive code** for each experiment:
-=======
-**Lighter** is a PyTorch/Pytorch Lightning framework for **streamlining deep learning experiments though configuration files**.
-
-Say goodbye to messy scripts and notebooks. Lighter is here to help you organize your experiments and make them reproducible.
-
-## Features
-
-1. **Structured** - the pre-defined structure ensures that your experiments are standardized, organized, and reproducible.
-2. **Boilerplate-free** - forget about writing training logic over and over. `System` handles it for you and is compatible with any task, from classification to self-supervised learning.
-3. **Readable** - wondering what learning rate or architecture was used? Just glance at the config.
-4. **Easily modifiable** - override parameters from CLI or using another config. Leave `argparse` and hardcoding in the past.
-
-## Comparison
->>>>>>> 26e14988
 
 <div style="display: flex; justify-content: space-between">
     <div style="width: 47%;">
